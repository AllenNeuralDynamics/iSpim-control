--- conflicted
+++ resolved
@@ -1,8 +1,6 @@
 #!/usr/bin/env python3
 """Generate waveforms from config params. If standalone, save a graph only."""
 import numpy as np
-import sys
-np.set_printoptions(threshold=sys.maxsize)
 from numpy import pi
 import matplotlib.pyplot as plt
 from scipy.signal import sawtooth
@@ -81,7 +79,6 @@
 
     # Populate all waveforms in the order the NI card will create them.
     for index, (name, _) in enumerate(cfg.daq_ao_names_to_channels.items()):
-
         voltages_t[index] = waveforms[name]
 
     return t, voltages_t
@@ -174,11 +171,7 @@
         if ao_name == str(active_wavelen):
             enable_voltage = laser_specs[ao_name]['enable_voltage']
         # Generate Laser Signal analog time series.
-<<<<<<< HEAD
-        laser_t = disable_voltage * np.ones((daq_cycle_samples))
-=======
         laser_t = disable_voltage*np.ones(daq_cycle_samples)
->>>>>>> c520a63a
         laser_t[int(exposure_samples*camera_right_offset):delay_samples + int(exposure_samples*camera_left_offset) + exposure_samples] = enable_voltage
         lasers_t[ao_name] = laser_t
     return lasers_t
