--- conflicted
+++ resolved
@@ -1,16 +1,6 @@
 """Mesospim Config object to flatten item access in the TOML-based config."""
 
-<<<<<<< HEAD
-import copy
-from functools import cached_property
-from .config_base import SpimConfig
-from .devices.dcamapi4 import DCAMPROP
-
-# Constants below are used for sanity checks. Do not change these.
-MIN_LINE_INTERVAL = 5e-6  # seconds. min time a row is turned on.
-=======
 from mesospim.config_base import SpimConfig
->>>>>>> 4c0f3102
 
 # A template from which we can generate a blank mesospim config toml file.
 TomlTemplate = \
@@ -42,35 +32,12 @@
         # Note: these are mutable, so reloading the toml doesn't affect them.
         self.stage_specs = self.cfg['sample_stage_specs']
         self.laser_specs = self.cfg['channel_specs']
-<<<<<<< HEAD
-        self.camera_specs = self.cfg['camera_specs']
-        self.waveform_specs = self.cfg['waveform_specs']
-        self.design_specs = self.cfg['design_specs']
-=======
->>>>>>> 4c0f3102
 
         self.tiger_obj_kwds = self.cfg['tiger_controller_driver_kwds']
         self.daq_obj_kwds = self.cfg['daq_driver_kwds']
         # TODO: dispim has 2 filterwheels. We must set the location of both
         #   programmatically.
         #self.filter_wheel_kwds = self.cfg['filter_wheel_kwds']
-
-<<<<<<< HEAD
-    def reload(self):
-        super().reload()
-        # Clear cached properties since they need to be recomputed.
-        cls = self.__class__
-        cached_properties = [a for a in dir(self) if
-                             isinstance(getattr(cls, a, cls), cached_property)]
-        for prop in cached_properties:
-            # Check if hasattr first; otherwise delattr will fail on any
-            # cached_property that was never cached.
-            if hasattr(self, prop):
-                delattr(self, prop)
-=======
-        # constants.
-        # TODO: put any config-related constants here.
->>>>>>> 4c0f3102
 
     # Getters. These must be functions since values depend on the laser
     # wavelength. Otherwise, we would need to make @properties *per laser*.
