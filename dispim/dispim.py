"""Abstraction of the DISPIM Instrument."""

# FIXME: this should live in the napari gui side, and the function
#   we want to launch in a napari thread should exist as a standalone
#   option here.
from napari.qt.threading import thread_worker
import logging
import numpy as np
from pathlib import Path
from time import perf_counter, sleep
from mock import NonCallableMock as Mock
from threading import Thread, Event
from collections import deque
from dispim.dispim_config import DispimConfig
from dispim.devices.frame_grabber import FrameGrabber
from dispim.devices.ni import WaveformHardware
from dispim.compute_waveforms import generate_waveforms
from dispim.devices.oxxius_components import LaserHub
from serial import Serial, EIGHTBITS, STOPBITS_ONE, PARITY_NONE
from tigerasi.tiger_controller import TigerController, UM_TO_STEPS
from tigerasi.sim_tiger_controller import TigerController as SimTiger
# TODO: consolidate these later.
from mesospim.spim_base import Spim
from mesospim.devices.tiger_components import SamplePose
from math import ceil
from mesospim.tiff_transfer import TiffTransfer

OXXIUS_COM_SETUP = \
            {
                "baudrate": 9600,
                "bytesize": EIGHTBITS,
                "parity": PARITY_NONE,
                "stopbits": STOPBITS_ONE,
                "xonxoff": False,
                "timeout": 1
            }

class Dispim(Spim):

    def __init__(self, config_filepath: str,
                 simulated: bool = False):
        self.log = logging.getLogger(f"{__name__}.{self.__class__.__name__}")
        # Log setup is handled in the parent class if we pass in a logger.
        super().__init__(config_filepath, simulated=simulated)
        self.cfg = DispimConfig(config_filepath)
        # Instantiate hardware devices
        self.frame_grabber = FrameGrabber() if not self.simulated else \
            Mock(FrameGrabber)
        self.ni = WaveformHardware(**self.cfg.daq_obj_kwds) if not self.simulated else \
            Mock(WaveformHardware)
        self.tigerbox = TigerController(**self.cfg.tiger_obj_kwds) if not \
            self.simulated else SimTiger(**self.cfg.tiger_obj_kwds)
        self.sample_pose = SamplePose(self.tigerbox,)
                                      #**self.cfg.sample_pose_kwds)
        # TODO, setup oxxius laser
        self.lasers = {}  # populated in _setup_lasers.

        # Extra Internal State attributes for the current image capture
        # sequence. These really only need to persist for logging purposes.
        self.total_tiles = 0  # tiles to be captured.
        self.stage_x_pos = None
        self.stage_y_pos = None

        # Setup hardware according to the config.
        self._setup_camera()
        self._setup_lasers()
        self._setup_motion_stage()
        # TODO, setup cameras with CPX -> frame_grabber()
        # TODO, note NIDAQ is channel specific and gets instantiated within imaging loop

        # Internal state attributes.
        self.active_laser = None  # Bookkeep which laser is configured.
        self.live_status = None  # Bookkeep if we are running in live mode.

        self.livestream_worker = None  # captures images during livestream
        self.livestream_enabled = Event()
        self.image_in_hw_buffer = Event()
        self.volumetric_imaging = Event()
        self.img_deque = deque(maxlen=2)  # circular buffer

        # derived constants.
        self.IMG_MIN = 0
        self.IMG_MAX = (1 << (8 * self.cfg.image_dtype.itemsize)) - 1

        # camera id number
        self.stream_id = 0
        self.not_stream_id = 1

    def _setup_camera(self):
        """Configure general settings"""
        self.frame_grabber.setup_cameras((self.cfg.sensor_column_count,
                                          self.cfg.sensor_row_count))

    def _setup_lasers(self):
        """Setup lasers that will be used for imaging. Warm them up, etc."""
<<<<<<< HEAD
        self.ser = Serial(port = 'COM7', **OXXIUS_COM_SETUP)
        self.lasers = {405: LaserHub('L6', self.ser),
                       488: LaserHub('L5', self.ser),
                       561: LaserHub('L3', self.ser),
                       638: LaserHub('L1', self.ser)
                       }
        #self.lasers[488].get(Query.LaserDriverControlMode)
        for wavelength_str, specs in self.cfg.laser_specs.items():
=======

        self.ser = Serial(port = 'COM7', **OXXIUS_COM_SETUP) if not self.simulated else None

        for wl, specs in self.cfg.laser_specs.items():
            self.lasers[int(wl)] = LaserHub(specs['prefix'], self.ser) if not self.simulated \
                else Mock(LaserHub)

>>>>>>> c520a63a
            self.log.debug(f"Setting up {specs['color']} laser.")

        print(self.lasers)

    def _setup_motion_stage(self):
        """Configure the sample stage for the dispim according to the config."""
        self.log.info("Setting backlash in Z to 0")
        #self.sample_pose.set_axis_backlash(Z=0.0)
        self.log.info("Setting speeds to 1.0 mm/sec")
        #self.tigerbox.set_speed(X=1.0, Y=1.0, Z=1.0)
        # Note: Tiger X is Tiling Z, Tiger Y is Tiling X, Tiger Z is Tiling Y.
        #   This axis remapping is handled upon SamplePose __init__.
        # loop over axes and verify in external mode
        # TODO, think about where to store this mapping in config
        # TODO, merge dispim commands in tigerasi
        # TODO, how to call this? via tigerbox?
        # set card 31 (XY stage), 'X" (input), TTL to value of 1
        # TODO, this needs to be buried somewhere else
        # TODO, how to store card # mappings, in config?

    def _setup_waveform_hardware(self, active_wavelength: int, live: bool = False):

        self.log.info("Configuring waveforms for hardware.")
        self.ni.configure(self.cfg.get_daq_cycle_time(), self.cfg.daq_ao_names_to_channels, live)
        self.log.info("Generating waveforms to hardware.")
        _, voltages_t = generate_waveforms(self.cfg, active_wavelength)
        self.log.info("Writing waveforms to hardware.")
        self.ni.assign_waveforms(voltages_t)
        # TODO: Put all corresponding tigerbox components in external control mode.
        # externally_controlled_axes = \
        #     {a: ControlMode.EXTERNAL_CLOSED_LOOP for a in
        #      self.cfg.ni_controlled_tiger_axes}
        # self.tigerbox.pm(**externally_controlled_axes)

        if self.active_laser is not None and self.live_status == live:
            self.ni.start()

    # TODO: this should be a base class thing.s
    def check_ext_disk_space(self, dataset_size):
        self.log.warning("Checking disk space not implemented.")

    def run_from_config(self):

        if self.livestream_enabled.is_set():
            self.stop_livestream()
        self.collect_volumetric_image(self.cfg.volume_x_um,
                                      self.cfg.volume_y_um,
                                      self.cfg.volume_z_um,
                                      self.cfg.imaging_specs['laser_wavelengths'],
                                      self.cfg.tile_overlap_x_percent,
                                      self.cfg.tile_overlap_y_percent,
                                      self.cfg.tile_prefix,
                                      self.cfg.local_storage_dir,
                                      self.img_storage_dir,
                                      self.deriv_storage_dir)

    def collect_volumetric_image(self, volume_x_um: float, volume_y_um: float,
                                 volume_z_um: float,
                                 channels: list,
                                 tile_overlap_x_percent: float,
                                 tile_overlap_y_percent: float,
                                 tile_prefix: str,
                                 local_storage_dir: Path = Path("."),
                                 img_storage_dir: Path = None,
                                 deriv_storage_dir: Path = None):
        """Collect a tiled volumetric image with specified size/overlap specs.
        """
        # Calculate tiling offsets in XY (we scan along Z)
        x_grid_step_um = \
            (1 - tile_overlap_x_percent / 100.0) * self.cfg.tile_size_x_um
        y_grid_step_um = \
            (1 - tile_overlap_y_percent / 100.0) * self.cfg.tile_size_y_um

        # Calculate number of tiles in XYZ
        # Always round up so that we cover the desired imaging region.
        xtiles = ceil((volume_x_um - self.cfg.tile_size_x_um)
                      / x_grid_step_um)
        ytiles = ceil((volume_y_um - self.cfg.tile_size_y_um)
                      / y_grid_step_um)
        ztiles = ceil((volume_z_um - self.cfg.z_step_size_um)
                      / self.cfg.z_step_size_um)
        xtiles, ytiles, ztiles = (1 + xtiles, 1 + ytiles, 1 + ztiles)
        self.total_tiles = xtiles * ytiles * ztiles * len(channels)

        # Check if we will violate storage directory limits with our
        #   run. (Check local and external storage.)
        gigabytes_per_image = self.cfg.bytes_per_image / (1024 ** 3)
        dataset_gigabytes = self.total_tiles * gigabytes_per_image
        try:  # Log errors if they occur.
            self.check_ext_disk_space(dataset_gigabytes)
        except AssertionError as e:
            self.log.error(e)
            raise
        # TODO, test network speeds?
        # TODO, check that networked storage is visible?

        # TODO, check if stage homing is necessary?
        # Set the sample starting location as the origin.
        # self.sample_pose.home_in_place()

        transfer_process = None  # Reference to external tiff transfer process.
        self.stage_x_pos, self.stage_y_pos = (0, 0)
        self.volumetric_imaging.set()  # TODO: do we need this?
        try:
            for j in range(ytiles):
                # Move X position back to 0
                # Move to specified Y position
                self.log.info("Setting speed in Y to 1.0 mm/sec")
                # TODO: handle this through sample pose class, which remaps axes
                self.tigerbox.set_speed(Z=1.0)
                self.stage_x_pos = 0
                self.log.info(f"Moving to y={self.stage_y_pos}.")
                self.tigerbox.move_axes_absolute(z=round(self.stage_y_pos), wait_for_output=True, wait_for_reply=True)
                while self.tigerbox.is_moving():
                    pos = self.tigerbox.get_position('Z')
                    distance = abs(pos['Z'] - round(self.stage_y_pos))
                    if distance < 1.0:
                        self.tigerbox.halt()
                        break
                    else:
                        self.log.warning(f"Stage is moving! ! Y = {pos['Z']} -> {round(self.stage_y_pos)}")
                        sleep(0.1)

                for i in range(xtiles):
                    # Move to specified X position
                    self.log.info("Setting speed in X to 1.0 mm/sec")
                    # TODO: handle this through sample pose class, which remaps axes
                    self.tigerbox.set_speed(Y=1.0)
                    self.log.info(f"Moving to x={round(self.stage_x_pos)}.")
                    self.tigerbox.move_axes_absolute(y=round(self.stage_x_pos),
                                                     wait_for_output=True,
                                                     wait_for_reply=True)
                    while self.tigerbox.is_moving():
                        pos = self.tigerbox.get_position('Y')
                        distance = abs(pos['Y'] - round(self.stage_x_pos))
                        if distance < 1.0:
                            self.tigerbox.halt()
                            break
                        else:
                            self.log.warning(f"Stage is still moving! X = {pos['Y']} -> {round(self.stage_x_pos)}")
                            sleep(0.1)

                    for ch in channels:

                        self.setup_imaging_for_laser(ch)
                        # Move to specified Z position
                        self.log.info("Setting speed in Z to 1.0 mm/sec")
                        # TODO: handle this through sample pose class, which remaps axes
                        self.tigerbox.set_speed(X=1.0)
                        self.log.info("Applying extra move to take out backlash.")
                        z_backup_pos = -UM_TO_STEPS * self.cfg.stage_backlash_reset_dist_um
                        self.tigerbox.move_axes_absolute(x=round(z_backup_pos),
                                                         wait_for_output=True,
                                                         wait_for_reply=True)
                        self.log.info(f"Moving to z={0}.")
                        self.tigerbox.move_axes_absolute(x=0, wait_for_output=True, wait_for_reply=True)
                        while self.tigerbox.is_moving():
                            pos = self.tigerbox.get_position('X')
                            distance = abs(pos['X'] - round(0))
                            if distance < 1.0:
                                self.tigerbox.halt()
                                break
                            else:
                                self.log.warning(f"Stage is moving! Z =  {pos['X']} -> {0}")
                                sleep(0.1)

                        self.log.info("Setting speed in Z to 0.01 mm/sec")
                        self.tigerbox.set_speed(X=0.01)

                        # TODO: setup other channel specific items (filters, lasers)
                        self.log.info(f"Setting up NIDAQ for active channel: {ch}")
                        self._setup_waveform_hardware(ch)

                        # Setup capture of next Z stack.
                        filename = Path(f"{tile_prefix}_X_{i:0>4d}_Y_{j:0>4d}_Z_{0:0>4d}_CH_{ch:0>4d}.tiff")
                        filepath_src = local_storage_dir/filename
                        self.log.info(f"Collecting tile stack: {filepath_src}")

                        # TODO: consider making step size a fn parameter instead of
                        #   collected strictly from the config.
                        tile_position = self.stage_x_pos/UM_TO_STEPS/1000.0  # convert to [mm] units
                        self.log.info(f"Tile position [mm]: {tile_position}.")
                        self.log.info(f"Tiles [#]: {ztiles}.")
                        self.log.info(f"Tile spacing [um]: {self.cfg.z_step_size_um}.")
                        self._collect_stacked_tiff(tile_position, ztiles, self.cfg.z_step_size_um,
                                                   filepath_src)

                        # Start transferring tiff file to its destination.
                        # Note: Image transfer is faster than image capture, but
                        #   we still wait for prior process to finish.
                        if transfer_process is not None:
                            self.log.info("Waiting for tiff transfer process "
                                          "to complete.")
                            transfer_process.join()
                        if img_storage_dir is not None:
                            filepath_dest = img_storage_dir/filename
                            self.log.info("Starting transfer process for "
                                          f"{filepath_dest}.")
                            # TODO, use xcopy transfer for speed
                            transfer_process = TiffTransfer(filepath_src,
                                                            filepath_dest)
                            transfer_process.start()

                        # TODO, set speed of sample Z / tiger X axis to ~1

                    self.stage_x_pos += x_grid_step_um * UM_TO_STEPS
                self.stage_y_pos += y_grid_step_um * UM_TO_STEPS

        finally:
            # self.log.info("Returning to start position.")
            # self.sample_pose.move_absolute(x=0, y=0, z=0, wait=True)
            self.log.info(f"Closing camera")
            self.frame_grabber.close()
            self.volumetric_imaging.clear()  # TODO: Do we need this?
            if transfer_process is not None:
                self.log.info("Joining file transfer process.")
                transfer_process.join()

    def _collect_stacked_tiff(self, tile_position, tile_count, tile_spacing_um: float,
                              filepath_src):
        # TODO: set up slow scan axis to take into account sample pose X location
        try:
            self.log.info(f"Configuring framegrabber")
            self.frame_grabber.setup_stack_capture(filepath_src, tile_count)
            self.log.info(f"Configuring stage scan parameters")
            self.sample_pose.setup_tile_scan('z', 0, tile_count, tile_spacing_um, tile_position)

            self.log.info(f"Starting framegrabber")
            self.frame_grabber.start()
            self.log.info(f"Starting NIDAQ")
            self.ni.start()
            self.log.info(f"Starting stage")
            self.sample_pose.start_scan()

            frames = 0
            while frames < tile_count:
                frames = self.ni.counter_task.read()
                self.log.info(f"{frames} frames captured")
                sleep(0.01)

            sleep(10)

        finally:
            self.log.info(f"Stopping NIDAQ")
            self.ni.stop()
            self.log.info(f"Closing NIDAQ")
            self.ni.close()
            self.log.info(f"Stopping framegrabber")
            self.frame_grabber.stop()

    def start_livestream(self, wavelength: int):
        """Repeatedly play the daq waveforms and buffer incoming images."""
        if wavelength not in self.cfg.imaging_specs['laser_wavelengths']:
            self.log.error(f"Aborting. {wavelength}[nm] laser is not a valid "
                           "laser.")
            return
        # Bail early if it's started.
        if self.livestream_enabled.is_set():
            self.log.warning("Not starting. Livestream is already running.")
            return
        self.log.debug("Starting livestream.")
        self.log.warning(f"Turning on the {wavelength}[nm] laser.")
        self.setup_imaging_for_laser(wavelength, live=True)
        self.frame_grabber.setup_live()
        self.ni.start()
        self.livestream_enabled.set()

    def stop_livestream(self, wait: bool = False):
        # Bail early if it's already stopped.
        if not self.livestream_enabled.is_set():
            self.log.warning("Not starting. Livestream is already stopped.")
            return
        wait_cond = "" if wait else "not "
        self.log.debug(f"Disabling livestream and {wait_cond}waiting.")
        self.livestream_enabled.clear()
        self.frame_grabber.stop()

        self.ni.stop()
        self.ni.close()
        self.live_status = False  # TODO: can we get rid of this if we're always stopping the livestream?
        self.lasers[self.active_laser].disable()
        self.active_laser = None


    @thread_worker
    def _livestream_worker(self):
        """Pulls images from the camera and puts them into the ring buffer."""
        image_wait_time = round(5 * self.cfg.get_daq_cycle_time() * 1e3)
        self.frame_grabber.start()  # ?
        while self.livestream_enabled.is_set():
            self.stream_id, self.not_stream_id = self.not_stream_id, self.stream_id
            if self.simulated:
                sleep(1 / 16)
                blank = np.zeros((self.cfg.sensor_row_count,
                                  self.cfg.sensor_column_count),
                                 dtype=self.cfg.image_dtype)
                noise = np.random.normal(0, .1, blank.shape)
                yield noise + blank, self.stream_id

            elif packet := self.frame_grabber.runtime.get_available_data(self.stream_id):
                f = next(packet.frames())
                im = f.data().squeeze().copy()  # TODO: copy?

                f = None  # <-- will fail to get the last frames if this is held?
                packet = None  # <-- will fail to get the last frames if this is held?

                yield im, self.stream_id


    def setup_imaging_for_laser(self, wavelength: int, live: bool = False):
        """Configure system to image with the desired laser wavelength.
        """
        # Bail early if this laser is already setup in the previously set mode.
        if self.active_laser == wavelength and self.live_status == live:
            self.log.debug("Skipping daq setup. Laser already provisioned.")
            return
        self.live_status = live
        live_status_msg = " in live mode" if live else ""
        self.log.info(f"Configuring {wavelength}[nm] laser{live_status_msg}.")
        if self.active_laser is not None:
            self.lasers[self.active_laser].disable()
        # Reprovision the DAQ.
        self._setup_waveform_hardware(wavelength, live)
        self.active_laser = wavelength
        self.lasers[self.active_laser].enable()

    def move_sample_absolute(self, x: int = None, y: int = None, z: int = None):
         """Convenience function for moving the sample from a UI."""
         self.sample_pose.move_absolute(x=x, y=y, z=z, wait=True)

    def move_sample_relative(self, x: int = None, y: int = None, z: int = None):
        """Convenience func for moving the sample from a UI (units: steps)."""
        self.sample_pose.move_relative(x=x, y=y, z=z, wait=True)

    def get_sample_position(self):
        return self.sample_pose.get_position()

    def close(self):
        """Safely close all open hardware connections."""
        # stuff here.
<<<<<<< HEAD
=======

>>>>>>> c520a63a
        super().close()
        self.tigerbox.ser.close()
        self.frame_grabber.close()
        self.ni.close()
        for wavelength, laser in self.lasers.items():
            self.log.info(f"Powering down {wavelength}[nm] laser.")
            laser.disable()
<<<<<<< HEAD
        self.ser.close()  # TODO: refactor oxxius lasers into wrapper class.
=======
        self.ser.close()  # TODO: refactor oxxius lasers into wrapper class.
>>>>>>> c520a63a
<|MERGE_RESOLUTION|>--- conflicted
+++ resolved
@@ -50,8 +50,8 @@
             Mock(WaveformHardware)
         self.tigerbox = TigerController(**self.cfg.tiger_obj_kwds) if not \
             self.simulated else SimTiger(**self.cfg.tiger_obj_kwds)
-        self.sample_pose = SamplePose(self.tigerbox,)
-                                      #**self.cfg.sample_pose_kwds)
+        self.sample_pose = SamplePose(self.tigerbox,
+                                      **self.cfg.sample_pose_kwds)
         # TODO, setup oxxius laser
         self.lasers = {}  # populated in _setup_lasers.
 
@@ -93,34 +93,21 @@
 
     def _setup_lasers(self):
         """Setup lasers that will be used for imaging. Warm them up, etc."""
-<<<<<<< HEAD
         self.ser = Serial(port = 'COM7', **OXXIUS_COM_SETUP)
         self.lasers = {405: LaserHub('L6', self.ser),
                        488: LaserHub('L5', self.ser),
                        561: LaserHub('L3', self.ser),
                        638: LaserHub('L1', self.ser)
                        }
-        #self.lasers[488].get(Query.LaserDriverControlMode)
         for wavelength_str, specs in self.cfg.laser_specs.items():
-=======
-
-        self.ser = Serial(port = 'COM7', **OXXIUS_COM_SETUP) if not self.simulated else None
-
-        for wl, specs in self.cfg.laser_specs.items():
-            self.lasers[int(wl)] = LaserHub(specs['prefix'], self.ser) if not self.simulated \
-                else Mock(LaserHub)
-
->>>>>>> c520a63a
             self.log.debug(f"Setting up {specs['color']} laser.")
-
-        print(self.lasers)
 
     def _setup_motion_stage(self):
         """Configure the sample stage for the dispim according to the config."""
         self.log.info("Setting backlash in Z to 0")
-        #self.sample_pose.set_axis_backlash(Z=0.0)
+        self.sample_pose.set_axis_backlash(Z=0.0)
         self.log.info("Setting speeds to 1.0 mm/sec")
-        #self.tigerbox.set_speed(X=1.0, Y=1.0, Z=1.0)
+        self.tigerbox.set_speed(X=1.0, Y=1.0, Z=1.0)
         # Note: Tiger X is Tiling Z, Tiger Y is Tiling X, Tiger Z is Tiling Y.
         #   This axis remapping is handled upon SamplePose __init__.
         # loop over axes and verify in external mode
@@ -377,6 +364,7 @@
         self.frame_grabber.setup_live()
         self.ni.start()
         self.livestream_enabled.set()
+        # Launch thread for picking up camera images.
 
     def stop_livestream(self, wait: bool = False):
         # Bail early if it's already stopped.
@@ -393,7 +381,6 @@
         self.live_status = False  # TODO: can we get rid of this if we're always stopping the livestream?
         self.lasers[self.active_laser].disable()
         self.active_laser = None
-
 
     @thread_worker
     def _livestream_worker(self):
@@ -451,10 +438,6 @@
     def close(self):
         """Safely close all open hardware connections."""
         # stuff here.
-<<<<<<< HEAD
-=======
-
->>>>>>> c520a63a
         super().close()
         self.tigerbox.ser.close()
         self.frame_grabber.close()
@@ -462,8 +445,4 @@
         for wavelength, laser in self.lasers.items():
             self.log.info(f"Powering down {wavelength}[nm] laser.")
             laser.disable()
-<<<<<<< HEAD
-        self.ser.close()  # TODO: refactor oxxius lasers into wrapper class.
-=======
-        self.ser.close()  # TODO: refactor oxxius lasers into wrapper class.
->>>>>>> c520a63a
+        self.ser.close()  # TODO: refactor oxxius lasers into wrapper class.