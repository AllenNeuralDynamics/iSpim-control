"""Abstraction of the DISPIM Instrument."""

# FIXME: this should live in the napari gui side, and the function
#   we want to launch in a napari thread should exist as a standalone
#   option here.
from datetime import timedelta, datetime
import calendar
from napari.qt.threading import thread_worker
import logging
import numpy as np
from pathlib import Path
from time import perf_counter, sleep
from mock import NonCallableMock as Mock
from threading import Thread, Event
from collections import deque
from dispim.dispim_config import DispimConfig
from dispim.devices.frame_grabber import FrameGrabber
from dispim.devices.ni import WaveformHardware
from dispim.compute_waveforms import generate_waveforms
from dispim.devices.oxxius_components import LaserHub
from serial import Serial, EIGHTBITS, STOPBITS_ONE, PARITY_NONE
from tigerasi.tiger_controller import TigerController, UM_TO_STEPS
from tigerasi.sim_tiger_controller import TigerController as SimTiger
# TODO: consolidate these later.
from mesospim.spim_base import Spim
from mesospim.devices.tiger_components import SamplePose
from math import ceil
from mesospim.tiff_transfer import TiffTransfer

OXXIUS_COM_SETUP = \
            {
                "baudrate": 9600,
                "bytesize": EIGHTBITS,
                "parity": PARITY_NONE,
                "stopbits": STOPBITS_ONE,
                "xonxoff": False,
                "timeout": 1
            }

class Dispim(Spim):

    def __init__(self, config_filepath: str,
                 simulated: bool = False):
        self.log = logging.getLogger(f"{__name__}.{self.__class__.__name__}")
        # Log setup is handled in the parent class if we pass in a logger.
        super().__init__(config_filepath, simulated=simulated)
        self.cfg = DispimConfig(config_filepath)
        # Instantiate hardware devices
        self.frame_grabber = FrameGrabber() if not self.simulated else \
            Mock(FrameGrabber)
        self.ni = WaveformHardware(**self.cfg.daq_obj_kwds) if not self.simulated else \
            Mock(WaveformHardware)
        self.tigerbox = TigerController(**self.cfg.tiger_obj_kwds) if not \
            self.simulated else SimTiger(**self.cfg.tiger_obj_kwds)
        self.sample_pose = SamplePose(self.tigerbox,)
                                      #**self.cfg.sample_pose_kwds)
        #TODO: Comment back in. Check if sample_pose_kwds is in dispim

        self.lasers = {}  # populated in _setup_lasers.

        # Extra Internal State attributes for the current image capture
        # sequence. These really only need to persist for logging purposes.
        self.total_tiles = 0  # tiles to be captured.
        self.stage_x_pos = None
        self.stage_y_pos = None

        # Setup hardware according to the config.
        self._setup_camera()
        self._setup_lasers()
        self._setup_motion_stage()
        # TODO, note NIDAQ is channel specific and gets instantiated within imaging loop

        # Internal state attributes.
        self.active_laser = None  # Bookkeep which laser is configured.
        self.live_status = None  # Bookkeep if we are running in live mode.

        self.livestream_worker = None  # captures images during livestream
        self.livestream_enabled = Event()
        self.image_in_hw_buffer = Event()
        self.volumetric_imaging = Event()
        self.img_deque = deque(maxlen=2)  # circular buffer

        # derived constants.
        self.IMG_MIN = 0
        self.IMG_MAX = (1 << (8 * self.cfg.image_dtype.itemsize)) - 1

        # camera id number
        self.stream_id = 0
        self.not_stream_id = 1

    def _setup_camera(self):
        """Configure general settings"""
        self.frame_grabber.setup_cameras((self.cfg.sensor_column_count,
                                          self.cfg.sensor_row_count))
        self.frame_grabber.set_line_interval((self.cfg.exposure_time*1000000)/
                                             self.cfg.sensor_column_count)

        # TODO: This is assuming that the line_interval is set the same in
        #  both cameras. Should have some fail safe in case not?
        cpx_line_interval = self.frame_grabber.get_line_interval()
        self.frame_grabber.set_exposure_time(self.cfg.slit_width*
                                             cpx_line_interval[0])

    def _setup_lasers(self):
        """Setup lasers that will be used for imaging. Warm them up, etc."""

        self.ser = Serial(port = 'COM7', **OXXIUS_COM_SETUP) if not self.simulated else None

        for wl, specs in self.cfg.laser_specs.items():
            self.lasers[int(wl)] = LaserHub(specs['prefix'], self.ser) if not self.simulated \
                else Mock(LaserHub)

            self.log.debug(f"Setting up {specs['color']} laser.")

    def _setup_motion_stage(self):
        """Configure the sample stage for the dispim according to the config."""
        self.log.info("Setting backlash in Z to 0")
        self.sample_pose.set_axis_backlash(Z=0.0)
        self.log.info("Setting speeds to 1.0 mm/sec")
        self.tigerbox.set_speed(X=1.0, Y=1.0, Z=1.0)
        # Note: Tiger X is Tiling Z, Tiger Y is Tiling X, Tiger Z is Tiling Y.
        #   This axis remapping is handled upon SamplePose __init__.
        # loop over axes and verify in external mode
        # TODO, think about where to store this mapping in config
        # TODO, merge dispim commands in tigerasi
        # TODO, how to call this? via tigerbox?
        # set card 31 (XY stage), 'X" (input), TTL to value of 1
        # TODO, this needs to be buried somewhere else
        # TODO, how to store card # mappings, in config?

    def _setup_waveform_hardware(self, active_wavelength: int, live: bool = False):

        self.log.info("Configuring NIDAQ")
        self.ni.configure(self.cfg.get_daq_cycle_time(), self.cfg.daq_ao_names_to_channels, live)
        self.log.info("Generating waveforms.")
        _, voltages_t = generate_waveforms(self.cfg, active_wavelength)
        self.log.info("Writing waveforms to hardware.")
        self.ni.assign_waveforms(voltages_t)
        # TODO: Put all corresponding tigerbox components in external control mode.
        # externally_controlled_axes = \
        #     {a: ControlMode.EXTERNAL_CLOSED_LOOP for a in
        #      self.cfg.ni_controlled_tiger_axes}
        # self.tigerbox.pm(**externally_controlled_axes)

        #TODO: Why do we care about status of active laser
        if self.active_laser is not None and live:
            self.ni.start()

    # TODO: this should be a base class thing.s
    def check_ext_disk_space(self, dataset_size):
        self.log.warning("Checking disk space not implemented.")

    def run_from_config(self):

        if self.livestream_enabled.is_set():
            self.stop_livestream()
        self.collect_volumetric_image(self.cfg.volume_x_um,
                                      self.cfg.volume_y_um,
                                      self.cfg.volume_z_um,
                                      self.cfg.imaging_specs['laser_wavelengths'],
                                      self.cfg.tile_overlap_x_percent,
                                      self.cfg.tile_overlap_y_percent,
                                      self.cfg.tile_prefix,
                                      self.cfg.local_storage_dir,
                                      self.img_storage_dir,
                                      self.deriv_storage_dir)

    def collect_volumetric_image(self, volume_x_um: float, volume_y_um: float,
                                 volume_z_um: float,
                                 channels: list,
                                 tile_overlap_x_percent: float,
                                 tile_overlap_y_percent: float,
                                 tile_prefix: str,
                                 local_storage_dir: Path = Path("."),
                                 img_storage_dir: Path = None,
                                 deriv_storage_dir: Path = None):
        """Collect a tiled volumetric image with specified size/overlap specs.
        """
        # Calculate tiling offsets in XY (we scan along Z)
        x_grid_step_um = \
            (1 - tile_overlap_x_percent / 100.0) * self.cfg.tile_size_x_um
        y_grid_step_um = \
            (1 - tile_overlap_y_percent / 100.0) * self.cfg.tile_size_y_um

        # Calculate number of tiles in XYZ
        # Always round up so that we cover the desired imaging region.
        xsteps = ceil((volume_x_um - self.cfg.tile_size_x_um)
                      / x_grid_step_um)
        ysteps = ceil((volume_y_um - self.cfg.tile_size_y_um)
                      / y_grid_step_um)
        zsteps = ceil((volume_z_um - self.cfg.z_step_size_um)
                      / self.cfg.z_step_size_um)
        xtiles, ytiles, ztiles = (1 + xsteps, 1 + ysteps, 1 + zsteps)
        self.total_tiles = xtiles * ytiles * ztiles * len(channels)

        # Check if we will violate storage directory limits with our
        #   run. (Check local and external storage.)
        gigabytes_per_image = self.cfg.bytes_per_image / (1024 ** 3)
        dataset_gigabytes = self.total_tiles * gigabytes_per_image
        try:  # Log errors if they occur.
            self.check_ext_disk_space(dataset_gigabytes)
        except AssertionError as e:
            self.log.error(e)
            raise
        # TODO, test network speeds?
        # TODO, check that networked storage is visible?

        # Log relevant info about this imaging run.
        self.log.info(f"Total tiles: {self.total_tiles}.")
        self.log.info(f"Total disk space: {dataset_gigabytes:.2f}[GB].")
        run_time_days = self.total_tiles / (self.cfg.tiles_per_second * 3600. * 24.)
        completion_date = datetime.now() + timedelta(days=run_time_days)
        date_str = completion_date.strftime("%d %b, %Y at %H:%M %p")
        weekday = calendar.day_name[completion_date.weekday()]
        self.log.info(f"Time Esimate: {run_time_days:.2f} days. Imaging run "
                      f"should finish after {weekday}, {date_str}.")
        self.log.info(f"Desired dimensions: {volume_x_um:.1f}[um] x "
                      f"{volume_y_um:.1f}[um] x {volume_z_um:.1f}[um]")
        actual_vol_x_um = self.cfg.tile_size_x_um + xsteps * x_grid_step_um
        actual_vol_y_um = self.cfg.tile_size_y_um + ysteps * y_grid_step_um
        actual_vol_z_um = self.cfg.z_step_size_um * (1 + zsteps)
        self.log.info(f"Actual dimensions: {actual_vol_x_um:.1f}[um] x "
                      f"{actual_vol_y_um:.1f}[um] x {actual_vol_z_um:.1f}[um]")
        self.log.info(f"X grid step: {x_grid_step_um} [um]")
        self.log.info(f"Y grid step: {y_grid_step_um} [um]")
        self.log.info(f"Z grid step: {self.cfg.z_step_size_um} [um]")
        # TODO, check if stage homing is necessary?
        # Set the sample starting location as the origin.
        self.sample_pose.zero_in_place()

        transfer_processes = None  # Reference to external tiff transfer process.
        self.stage_x_pos, self.stage_y_pos, self.stage_z_pos= (0, 0, 0)
        self.volumetric_imaging.set()  # TODO: do we need this?
        try:
            for j in range(ytiles):

                # move back to x=0 which maps to z=0
                self.stage_x_pos = 0

                # TODO: handle this through sample pose class, which remaps axes
                self.log.info("Setting speed in Y to 1.0 mm/sec")
                self.tigerbox.set_speed(Z=1.0) # Z maps to Y

                # TODO: handle this through sample pose class, which remaps axes
                self.log.info(f"Moving to Y = {self.stage_y_pos}.")
                self.tigerbox.move_axes_absolute(z=round(self.stage_y_pos), wait_for_output=True, wait_for_reply=True)
                while self.tigerbox.is_moving():
                    # below is for halting stage if it gets 'stuck'
                    pos = self.tigerbox.get_position('Z')
                    distance = abs(pos['Z'] - round(self.stage_y_pos))
                    if distance < 1.0:
                        self.tigerbox.halt()
                        break
                    else:
                        self.log.warning(f"Stage is moving! ! Y = {pos['Z']} -> {round(self.stage_y_pos)}")
                        sleep(0.1)

                for i in range(xtiles):
                    # Move to specified X position
                    # TODO: handle this through sample pose class, which remaps axes
                    self.log.debug("Setting speed in X to 1.0 mm/sec")
                    self.tigerbox.set_speed(Y=1.0)  # Y maps to X
                    self.log.debug(f"Moving to X = {round(self.stage_x_pos)}.")
                    self.tigerbox.move_axes_absolute(y=round(self.stage_x_pos),
                                                     wait_for_output=True,
                                                     wait_for_reply=True)
                    while self.tigerbox.is_moving():
                        pos = self.tigerbox.get_position('Y')
                        distance = abs(pos['Y'] - round(self.stage_x_pos))
                        if distance < 1.0:
                            self.tigerbox.halt()
                            break
                        else:
                            self.log.warning(f"Stage is still moving! X = {pos['Y']} -> {round(self.stage_x_pos)}")
                            sleep(0.1)

                    for ch in channels:

                        # TODO: handle this through sample pose class, which remaps axes
                        # Move to specified Z position
                        self.log.info("Setting speed in Z to 1.0 mm/sec")
                        self.tigerbox.set_speed(X=1.0) # X maps to Z
                        # TODO: handle this through sample pose class, which remaps axes
                        self.log.info("Applying extra move to take out backlash.")
                        z_backup_pos = -UM_TO_STEPS * self.cfg.stage_backlash_reset_dist_um
                        self.tigerbox.move_axes_absolute(x=round(z_backup_pos),
                                                         wait_for_output=True,
                                                         wait_for_reply=True)
                        self.log.info(f"Moving to Z = {0}.")
                        self.tigerbox.move_axes_absolute(x=0, wait_for_output=True, wait_for_reply=True)
                        while self.tigerbox.is_moving():
                            pos = self.tigerbox.get_position('X')
                            distance = abs(pos['X'] - round(0))
                            if distance < 1.0:
                                self.tigerbox.halt()
                                break
                            else:
                                self.log.warning(f"Stage is moving! Z =  {pos['X']} -> {0}")
                                sleep(0.1)

                        self.log.info(f"Setting scan speed in Z to {self.cfg.scan_speed_mm_s} mm/sec.")
                        self.tigerbox.set_speed(X=self.cfg.scan_speed_mm_s)

                        self.log.info(f"Setting up lasers for active channel: {ch}")
                        self.setup_imaging_for_laser(ch)

                        # Setup capture of next Z stack.
                        filenames = [Path(f"{tile_prefix}_X_{i:0>4d}_Y_{j:0>4d}_Z_{0:0>4d}_CH_{ch:0>4d}_cam0.tiff"),
                                     Path(f"{tile_prefix}_X_{i:0>4d}_Y_{j:0>4d}_Z_{0:0>4d}_CH_{ch:0>4d}_cam1.tiff")]
                        filepath_srcs = [local_storage_dir/f for f in filenames]
                        self.log.info(f"Collecting tile stack: {filepath_srcs}")

                        # TODO: consider making step size a fn parameter instead of
                        #   collected strictly from the config.
                        tile_position = self.stage_y_pos/UM_TO_STEPS/1000.0  # convert to [mm] units -> this is the 'X' position for sample pose
                        self.log.info(f"Tile position [mm]: {tile_position}.")
                        self.log.info(f"Tiles [#]: {ztiles}.")
                        self.log.info(f"Tile spacing [um]: {self.cfg.z_step_size_um}.")
                        self._collect_stacked_tiff(tile_position, ztiles, self.cfg.z_step_size_um,
                                                   filepath_srcs)

                        # Start transferring tiff file to its destination.
                        # Note: Image transfer is faster than image capture, but
                        #   we still wait for prior process to finish.
                        if transfer_processes is not None:
                            self.log.info("Waiting for tiff transfer process "
                                          "to complete.")
                            for p in transfer_processes:
                                p.join()
                        if img_storage_dir is not None:
                            filepath_dests = [img_storage_dir/f for f in filenames]
                            self.log.info("Starting transfer process for "
                                          f"{filepath_dests}.")
                            # TODO, use xcopy transfer for speed

                            transfer_processes = [TiffTransfer(filepath_srcs[0],
                                                            filepath_dests[0]),
                                                  TiffTransfer(filepath_srcs[1],
                                                               filepath_dests[1]),
                                                  ]
                            for p in transfer_processes:
                                p.start()

                        # TODO, set speed of sample Z / tiger X axis to ~1

                    self.stage_x_pos += x_grid_step_um * UM_TO_STEPS
                self.stage_y_pos += y_grid_step_um * UM_TO_STEPS

        finally:
            # TODO, implement sample pose so below can be uncommented
            # self.log.info("Returning to start position.")
            # self.sample_pose.move_absolute(x=0, y=0, z=0, wait=True)
            self.log.info(f"Closing camera")
            self.frame_grabber.close()
            self.volumetric_imaging.clear()  # TODO: Do we need this?
            if transfer_processes is not None:
                self.log.info("Joining file transfer processes.")
                for p in transfer_processes:
                    p.join()

    def _collect_stacked_tiff(self, tile_position, tile_count, tile_spacing_um: float,
                              filepath_srcs: list[Path]):
        # TODO: set up slow scan axis to take into account sample pose X location
        try:
            self.log.info(f"Configuring framegrabber")
<<<<<<< HEAD
            # TODO, needs to be tested
            self.frame_grabber.setup_stack_capture(filepath_srcs, tile_count) #TODO: Configure seperate names for two cameras
            self.log.info(f"Configuring stage scan parameters")
            # TODO, needs to be tested
            # self.sample_pose.setup_tile_scan('z', 0, tile_count, tile_spacing_um, tile_position)
            #TODO: Needs to come from sample pose in future
            self.tigerbox.scanr(scan_start_mm=0, pulse_interval_enc_ticks=32,
                           num_pixels=tile_count)
            self.tigerbox.scanv(scan_start_mm=tile_position, scan_stop_mm=tile_position, line_count=1)
=======
            self.frame_grabber.setup_stack_capture(filepath_src, tile_count)
            self.log.info(f"Configuring stage scan parameters")
            self.sample_pose.setup_tile_scan('z', 0, tile_count, tile_spacing_um, tile_position)

>>>>>>> 4b294a2c
            self.log.info(f"Starting framegrabber")
            self.frame_grabber.start()
            self.log.info(f"Starting NIDAQ")
            self.ni.start()
            self.log.info(f"Starting stage")
            self.sample_pose.start_scan()

            # frames = 0
            # while frames < tile_count:
            #     frames = self.ni.counter_task.read()
            #     self.log.info(f"{frames} frames captured")
            #     sleep(0.01)

            while self.tigerbox.is_moving():
                pos = self.tigerbox.get_position('X')
                self.log.debug(f"Stage is scanning... Z =  {pos['X']/10} -> {self.stage_z_pos + tile_count*self.cfg.z_step_size_um}")
                sleep(0.1)

        finally:
            self.log.info('Scan complete')
            self.log.info(f"Stopping NIDAQ")
            self.ni.stop()
            self.log.info(f"Closing NIDAQ")
            self.ni.close()
            self.log.info(f"Stopping framegrabber")
            self.frame_grabber.stop()

    def start_livestream(self, wavelength: int):
        """Repeatedly play the daq waveforms and buffer incoming images."""
        if wavelength not in self.cfg.imaging_specs['laser_wavelengths']:
            self.log.error(f"Aborting. {wavelength}[nm] laser is not a valid "
                           "laser.")
            return
        # Bail early if it's started.
        if self.livestream_enabled.is_set():
            self.log.warning("Not starting. Livestream is already running.")
            return
        self.log.debug("Starting livestream.")
        self.log.warning(f"Turning on the {wavelength}[nm] laser.")
        self.setup_imaging_for_laser(wavelength, live=True)
        self.frame_grabber.setup_live()
        self.ni.start()
        self.livestream_enabled.set()
        # Launch thread for picking up camera images.

    def stop_livestream(self, wait: bool = False):
        # Bail early if it's already stopped.
        if not self.livestream_enabled.is_set():
            self.log.warning("Not starting. Livestream is already stopped.")
            return
        wait_cond = "" if wait else "not "
        self.log.debug(f"Disabling livestream and {wait_cond}waiting.")
        self.livestream_enabled.clear()
        self.frame_grabber.stop()

        self.ni.stop()
        self.ni.close()
        self.live_status = False  # TODO: can we get rid of this if we're always stopping the livestream?
        self.lasers[self.active_laser].disable()
        self.active_laser = None

    @thread_worker
    def _livestream_worker(self):
        """Pulls images from the camera and puts them into the ring buffer."""
        image_wait_time = round(5 * self.cfg.get_daq_cycle_time() * 1e3)
        self.frame_grabber.start()  # ?
        while self.livestream_enabled.is_set():
            # switching between cameras each time data is pulled
            self.stream_id, self.not_stream_id = self.not_stream_id, self.stream_id
            if self.simulated:
                sleep(1 / 16)
                blank = np.zeros((self.cfg.sensor_row_count,
                                  self.cfg.sensor_column_count),
                                 dtype=self.cfg.image_dtype)
                noise = np.random.normal(0, .1, blank.shape)
                yield noise + blank, self.stream_id
            elif packet := self.frame_grabber.runtime.get_available_data(self.stream_id):
                f = next(packet.frames())
                im = f.data().squeeze().copy()  # TODO: copy?
                f = None  # <-- will fail to get the last frames if this is held?
                packet = None  # <-- will fail to get the last frames if this is held?
                sleep(.005)
                #TODO: Add sleep statement based on ni freq but why
                #TODO: do this in napari not through numpy directly
                if self.stream_id == 0:
                    yield np.flipud(im), self.stream_id
                else:
                    yield im, self.stream_id


    def setup_imaging_for_laser(self, wavelength: int, live: bool = False):
        """Configure system to image with the desired laser wavelength.
        """
        # Bail early if this laser is already setup in the previously set mode.
        if self.active_laser == wavelength and self.live_status == live:
            self.log.debug("Skipping daq setup. Laser already provisioned.")
            return
        self.live_status = live
        live_status_msg = " in live mode" if live else ""
        self.log.info(f"Configuring {wavelength}[nm] laser{live_status_msg}.")
        if self.active_laser is not None:
            self.lasers[self.active_laser].disable()
        # Reprovision the DAQ.
        self._setup_waveform_hardware(wavelength, live)
        self.active_laser = wavelength
        self.lasers[self.active_laser].enable()

    def move_sample_absolute(self, x: int = None, y: int = None, z: int = None):
         """Convenience function for moving the sample from a UI."""
         self.sample_pose.move_absolute(x=x, y=y, z=z, wait=True)

    def move_sample_relative(self, x: int = None, y: int = None, z: int = None):
        """Convenience func for moving the sample from a UI (units: steps)."""
        self.sample_pose.move_relative(x=x, y=y, z=z, wait=True)

    def get_sample_position(self):
        return self.sample_pose.get_position()

    def close(self):
        """Safely close all open hardware connections."""
        # stuff here.
        super().close()
        self.tigerbox.ser.close()
        self.frame_grabber.close()
        self.ni.close()
        for wavelength, laser in self.lasers.items():
            self.log.info(f"Powering down {wavelength}[nm] laser.")
            laser.disable()
        self.ser.close()  # TODO: refactor oxxius lasers into wrapper class.<|MERGE_RESOLUTION|>--- conflicted
+++ resolved
@@ -89,17 +89,24 @@
         self.not_stream_id = 1
 
     def _setup_camera(self):
-        """Configure general settings"""
+        """Configure general settings and set camera settings to those specified in config"""
         self.frame_grabber.setup_cameras((self.cfg.sensor_column_count,
                                           self.cfg.sensor_row_count))
+
+        # Initializing line interval of both cameras
         self.frame_grabber.set_line_interval((self.cfg.exposure_time*1000000)/
                                              self.cfg.sensor_column_count)
 
+        # Initializing exposure time of both cameras
         # TODO: This is assuming that the line_interval is set the same in
         #  both cameras. Should have some fail safe in case not?
         cpx_line_interval = self.frame_grabber.get_line_interval()
         self.frame_grabber.set_exposure_time(self.cfg.slit_width*
-                                             cpx_line_interval[0])
+                                            cpx_line_interval[0])
+
+        #Setting scanning direction (FORWARD or BACKWARD) for right(0) and left(1) camera
+        self.frame_grabber.set_scan_direction(0, self.cfg.scan_direction_right, False)
+        self.frame_grabber.set_scan_direction(1, self.cfg.scan_direction_left, False)
 
     def _setup_lasers(self):
         """Setup lasers that will be used for imaging. Warm them up, etc."""
@@ -278,10 +285,10 @@
 
                         # TODO: handle this through sample pose class, which remaps axes
                         # Move to specified Z position
-                        self.log.info("Setting speed in Z to 1.0 mm/sec")
+                        self.log.debug("Setting speed in Z to 1.0 mm/sec")
                         self.tigerbox.set_speed(X=1.0) # X maps to Z
                         # TODO: handle this through sample pose class, which remaps axes
-                        self.log.info("Applying extra move to take out backlash.")
+                        self.log.debug("Applying extra move to take out backlash.")
                         z_backup_pos = -UM_TO_STEPS * self.cfg.stage_backlash_reset_dist_um
                         self.tigerbox.move_axes_absolute(x=round(z_backup_pos),
                                                          wait_for_output=True,
@@ -308,15 +315,18 @@
                         filenames = [Path(f"{tile_prefix}_X_{i:0>4d}_Y_{j:0>4d}_Z_{0:0>4d}_CH_{ch:0>4d}_cam0.tiff"),
                                      Path(f"{tile_prefix}_X_{i:0>4d}_Y_{j:0>4d}_Z_{0:0>4d}_CH_{ch:0>4d}_cam1.tiff")]
                         filepath_srcs = [local_storage_dir/f for f in filenames]
-                        self.log.info(f"Collecting tile stack: {filepath_srcs}")
-
-                        # TODO: consider making step size a fn parameter instead of
+                        self.log.info(f"Collecting tile stacks at "
+                                      f"({self.stage_x_pos/UM_TO_STEPS}, "
+                                      f"{self.stage_y_pos/UM_TO_STEPS}) [um] "
+                                      f"for channel {ch} and saving to: {filepath_srcs}")
+
+                        # TODO: consider making z step size a fn parameter instead of
                         #   collected strictly from the config.
-                        tile_position = self.stage_y_pos/UM_TO_STEPS/1000.0  # convert to [mm] units -> this is the 'X' position for sample pose
-                        self.log.info(f"Tile position [mm]: {tile_position}.")
-                        self.log.info(f"Tiles [#]: {ztiles}.")
-                        self.log.info(f"Tile spacing [um]: {self.cfg.z_step_size_um}.")
-                        self._collect_stacked_tiff(tile_position, ztiles, self.cfg.z_step_size_um,
+                        # Convert to [mm] units for tigerbox.
+                        slow_scan_axis_position = self.stage_x_pos/UM_TO_STEPS/1000.0
+                        self._collect_stacked_tiff(slow_scan_axis_position,
+                                                   ztiles,
+                                                   self.cfg.z_step_size_um,
                                                    filepath_srcs)
 
                         # Start transferring tiff file to its destination.
@@ -332,9 +342,8 @@
                             self.log.info("Starting transfer process for "
                                           f"{filepath_dests}.")
                             # TODO, use xcopy transfer for speed
-
                             transfer_processes = [TiffTransfer(filepath_srcs[0],
-                                                            filepath_dests[0]),
+                                                               filepath_dests[0]),
                                                   TiffTransfer(filepath_srcs[1],
                                                                filepath_dests[1]),
                                                   ]
@@ -358,57 +367,40 @@
                 for p in transfer_processes:
                     p.join()
 
-    def _collect_stacked_tiff(self, tile_position, tile_count, tile_spacing_um: float,
+    def _collect_stacked_tiff(self, slow_scan_axis_position: float,
+                              tile_count, tile_spacing_um: float,
                               filepath_srcs: list[Path]):
-        # TODO: set up slow scan axis to take into account sample pose X location
-        try:
-            self.log.info(f"Configuring framegrabber")
-<<<<<<< HEAD
-            # TODO, needs to be tested
-            self.frame_grabber.setup_stack_capture(filepath_srcs, tile_count) #TODO: Configure seperate names for two cameras
-            self.log.info(f"Configuring stage scan parameters")
-            # TODO, needs to be tested
-            # self.sample_pose.setup_tile_scan('z', 0, tile_count, tile_spacing_um, tile_position)
-            #TODO: Needs to come from sample pose in future
-            self.tigerbox.scanr(scan_start_mm=0, pulse_interval_enc_ticks=32,
-                           num_pixels=tile_count)
-            self.tigerbox.scanv(scan_start_mm=tile_position, scan_stop_mm=tile_position, line_count=1)
-=======
-            self.frame_grabber.setup_stack_capture(filepath_src, tile_count)
-            self.log.info(f"Configuring stage scan parameters")
-            self.sample_pose.setup_tile_scan('z', 0, tile_count, tile_spacing_um, tile_position)
-
->>>>>>> 4b294a2c
-            self.log.info(f"Starting framegrabber")
-            self.frame_grabber.start()
-            self.log.info(f"Starting NIDAQ")
-            self.ni.start()
-            self.log.info(f"Starting stage")
-            self.sample_pose.start_scan()
-
-            # frames = 0
-            # while frames < tile_count:
-            #     frames = self.ni.counter_task.read()
-            #     self.log.info(f"{frames} frames captured")
-            #     sleep(0.01)
-
-            while self.tigerbox.is_moving():
-                pos = self.tigerbox.get_position('X')
-                self.log.debug(f"Stage is scanning... Z =  {pos['X']/10} -> {self.stage_z_pos + tile_count*self.cfg.z_step_size_um}")
-                sleep(0.1)
-
-        finally:
-            self.log.info('Scan complete')
-            self.log.info(f"Stopping NIDAQ")
-            self.ni.stop()
-            self.log.info(f"Closing NIDAQ")
-            self.ni.close()
-            self.log.info(f"Stopping framegrabber")
-            self.frame_grabber.stop()
+        self.log.debug(f"Configuring framegrabber")
+        self.frame_grabber.setup_stack_capture(filepath_srcs, tile_count)
+        self.log.info(f"Configuring stage scan parameters")
+        # TODO: Needs to come from sample pose in future
+        # self.sample_pose.setup_tile_scan('z', 0, tile_count, tile_spacing_um, slow_scan_axis_position)
+        self.tigerbox.scanr(scan_start_mm=0, pulse_interval_enc_ticks=32,
+                            num_pixels=tile_count)
+        # Tigerbox is configured to scan along a fast and slow axis.
+        # Tigerbox defaults to fast axis = Tiger x, slow axis = Tiger y.
+        # We pass in current sample x (tiger y) location to neutralize
+        # any slow axis movement.
+        self.tigerbox.scanv(scan_start_mm=slow_scan_axis_position,
+                            scan_stop_mm=slow_scan_axis_position, line_count=1)
+        self.frame_grabber.start()
+        self.ni.start()
+        self.log.debug(f"Starting scan.")
+        self.sample_pose.start_scan()
+
+        while self.tigerbox.is_moving():
+            pos = self.tigerbox.get_position('X')
+            self.log.debug(f"Stage is scanning... Z =  {pos['X']/10} -> {self.stage_z_pos + tile_count*self.cfg.z_step_size_um}")
+            sleep(0.1)
+
+        self.log.debug('Scan complete')
+        self.ni.stop()
+        #self.ni.close() #TODO: Do we need this?
+        self.frame_grabber.stop()
 
     def start_livestream(self, wavelength: int):
         """Repeatedly play the daq waveforms and buffer incoming images."""
-        if wavelength not in self.cfg.imaging_specs['laser_wavelengths']:
+        if wavelength not in self.cfg.laser_wavelengths:
             self.log.error(f"Aborting. {wavelength}[nm] laser is not a valid "
                            "laser.")
             return
@@ -499,12 +491,11 @@
 
     def close(self):
         """Safely close all open hardware connections."""
-        # stuff here.
-        super().close()
         self.tigerbox.ser.close()
         self.frame_grabber.close()
         self.ni.close()
         for wavelength, laser in self.lasers.items():
             self.log.info(f"Powering down {wavelength}[nm] laser.")
             laser.disable()
-        self.ser.close()  # TODO: refactor oxxius lasers into wrapper class.+        self.ser.close()  # TODO: refactor oxxius lasers into wrapper class.
+        super().close()