--- conflicted
+++ resolved
@@ -50,16 +50,10 @@
             Mock(WaveformHardware)
         self.tigerbox = TigerController(**self.cfg.tiger_obj_kwds) if not \
             self.simulated else SimTiger(**self.cfg.tiger_obj_kwds)
-<<<<<<< HEAD
-        self.sample_pose = SamplePose(self.tigerbox,
-                                      **self.cfg.sample_pose_kwds)
-        # TODO, setup oxxius laser
-=======
         self.sample_pose = SamplePose(self.tigerbox,)
                                       #**self.cfg.sample_pose_kwds)
         #TODO: Comment back in. Check if sample_pose_kwds is in dispim
 
->>>>>>> 6b8d8f33
         self.lasers = {}  # populated in _setup_lasers.
 
         # Extra Internal State attributes for the current image capture
@@ -99,13 +93,13 @@
 
     def _setup_lasers(self):
         """Setup lasers that will be used for imaging. Warm them up, etc."""
-        self.ser = Serial(port = 'COM7', **OXXIUS_COM_SETUP)
-        self.lasers = {405: LaserHub('L6', self.ser),
-                       488: LaserHub('L5', self.ser),
-                       561: LaserHub('L3', self.ser),
-                       638: LaserHub('L1', self.ser)
-                       }
-        for wavelength_str, specs in self.cfg.laser_specs.items():
+
+        self.ser = Serial(port = 'COM7', **OXXIUS_COM_SETUP) if not self.simulated else None
+
+        for wl, specs in self.cfg.laser_specs.items():
+            self.lasers[int(wl)] = LaserHub(specs['prefix'], self.ser) if not self.simulated \
+                else Mock(LaserHub)
+
             self.log.debug(f"Setting up {specs['color']} laser.")
 
     def _setup_motion_stage(self):
