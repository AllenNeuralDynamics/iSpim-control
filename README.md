--- conflicted
+++ resolved
@@ -57,11 +57,7 @@
   -   If using spim-core,  need to install fios. I found it hard, but I’m sure it’ll be a piece of cake for you!
   - Clone the repo into projects folder 
   - The fio repo has a pretty detailed install but just incase I’ll reiterate what worked for me
-<<<<<<< HEAD
   - Download the lates [fio msi windows installer](https://github.com/axboe/fio/releases) 
-=======
-  - Download the latest [fio msi windows installer](https://github.com/axboe/fio/releases) 
->>>>>>> c0ca5b5f
   - Download cygwin. IMPORTANT: when installing Cygwin, it will ask you what packages you want installed. Specify make and then any packages starting with mingw64-x86_64 
   - Open cyqwin terminal and navigate to the drive your working from. For example, mine was the c drive so type:
     -       cd /cygdrive/c 
