--- conflicted
+++ resolved
@@ -27,10 +27,7 @@
     laser_post_buffer_samples = cfg.get_laser_post_buffer_samples()
     active_wavelengths.sort()
 
-
-
     for ch in active_wavelengths:
-
         # Create wavelength-dependent constants
         active_laser_specs = cfg.laser_specs[str(ch)]
         etl_offset = active_laser_specs['etl']['offset']
@@ -39,33 +36,22 @@
         galvo_y_offset = active_laser_specs['galvo']['y_offset']
         galvo_x_amplitude = active_laser_specs['galvo']['x_amplitude']
         galvo_y_amplitude = active_laser_specs['galvo']['y_amplitude']
+
+
         time_samples = np.linspace(0, 2*pi, period_samples)
 
         # Get peaks of previous sawtooth to connect the waveforms
-<<<<<<< HEAD
         previous_peak = [0,0] if active_wavelengths.index(ch) == 0 \
             else voltages_out[:2,(period_samples*active_wavelengths.index(ch))-rest_samples]
-=======
-        previous_galvos = [0,0] if active_wavelengths.index(ch) ==0 \
-            else voltages_out[:2,((daq_cycle_samples*active_wavelengths.index(ch))-(daq_cycle_samples-exposure_samples))-1]
->>>>>>> c66a86c3
 
         galvo_y, galvo_x = \
                 galvo_waveforms(galvo_x_amplitude, galvo_x_offset,
                             galvo_y_amplitude, galvo_y_offset,
-<<<<<<< HEAD
                             time_samples, exposure_samples,
                             period_samples, previous_peak, pre_buffer_samples, post_buffer_samples, rest_samples)
 
         previous_etl = [0] if active_wavelengths.index(ch) == 0 \
             else voltages_out[2,(period_samples*active_wavelengths.index(ch))-rest_samples]
-=======
-                            delay_samples, time_samples, exposure_samples,
-                            period_samples, daq_cycle_samples, previous_galvos)
-
-        previous_etl = [0] if active_wavelengths.index(ch) ==0 \
-            else voltages_out[2,((daq_cycle_samples*active_wavelengths.index(ch))-(daq_cycle_samples-exposure_samples))-1]
->>>>>>> c66a86c3
 
         etl = etl_waveforms(etl_amplitude, etl_offset,
                                   exposure_samples, period_samples, previous_etl, rest_samples)
@@ -192,7 +178,6 @@
         snapback = np.zeros(rest_samples)
         laser_t = np.concatenate((snapback, laser_t))
         lasers_t[ao_name] = laser_t
-
     return lasers_t
 
 
