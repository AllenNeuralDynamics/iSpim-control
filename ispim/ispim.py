--- conflicted
+++ resolved
@@ -28,10 +28,6 @@
 import serial
 from math import ceil, floor
 import subprocess
-<<<<<<< HEAD
-=======
-
->>>>>>> 62abbdba
 class Ispim(Spim):
 
     def __init__(self, config_filepath: str,
@@ -93,6 +89,7 @@
         self.im = None
 
         self.stack = []
+        self.overview_stack = None
         self.overview_process = None
         self.overview_set = Event()
         self.overview_imgs = []
@@ -185,12 +182,8 @@
         if self.simulated:
             self.ni.counter_task = Mock()
             self.ni.counter_task.read = self.__sim_counter_read
-<<<<<<< HEAD
         if not self.livestream_enabled.is_set() and self.ni.live != live:       # Only configures daq on the initiation of livestream
             # Only configure if tasks need to be updated
-=======
-        if not self.livestream_enabled.is_set() and self.ni.live != live: # Only configures daq when in different state
->>>>>>> 62abbdba
             self.log.info("Configuring NIDAQ")
             self.ni.configure(self.cfg.get_period_time(), self.cfg.daq_ao_names_to_channels, self.cfg.daq_do_names_to_channels, len(active_wavelength), live)
         self.log.info("Generating waveforms.")
@@ -378,11 +371,11 @@
         # Check to see if disk has enough space for two tiles
         frames = (ztiles * len(self.cfg.imaging_wavelengths)) if acquisition_style == 'interleaved' else ztiles
         self.check_local_disk_space(frames)
-        #self.check_read_write_speeds(self.cfg.local_storage_dir)
+        self.check_read_write_speeds(self.cfg.local_storage_dir)
         #Check if external disk has enough space
         if not self.overview_set.is_set() and self.cfg.ext_storage_dir != self.cfg.local_storage_dir:
             self.check_ext_disk_space(xtiles, ytiles, frames)
-            #self.check_read_write_speeds(self.cfg.ext_storage_dir)
+            self.check_read_write_speeds(self.cfg.ext_storage_dir)
 
 
         # Est time scan will finish
@@ -451,9 +444,8 @@
 
                     loops = 1 if acquisition_style == 'interleaved' else len(channels)
                     channel = [channels] if acquisition_style == 'interleaved' else [[wl] for wl in channels]
-                    channels
+
                     for k in range(0, loops):
-                        print('j, i, k', j, i, k)
                         tile_start = time()
                         # Move to specified Z position
                         self.log.debug("Setting speed in Z to 1.0 mm/sec")
@@ -494,13 +486,10 @@
                                                           filenames,
                                                           z_step_size_um)
 
-<<<<<<< HEAD
-=======
                         self._setup_camera()
                         self.frame_grabber.setup_stack_capture(filepath_srcs,
                                                                frames,
                                                                filetype)
->>>>>>> 62abbdba
                         # Collect background image for this tile
                         if not self.overview_set.is_set():
                             self.log.info("Starting background image.")
@@ -510,12 +499,8 @@
                             print('background image storage',
                                   (deriv_storage_dir / Path(f"bkg_{stack_prefix}_ch_{channel_string}.tiff")).absolute())
                             tifffile.imwrite(
-<<<<<<< HEAD
-                                str((deriv_storage_dir / Path(f"bkg_{stack_prefix}_ch_{channel_string}.tiff")).absolute()),
-=======
                                 str((deriv_storage_dir / Path(
                                     f"bkg_{stack_prefix}_ch_{channel_string}.tiff")).absolute()),
->>>>>>> 62abbdba
                                 bkg_img, tile=(256, 256))
                             self.log.info("Completed background image.")
 
@@ -560,17 +545,9 @@
             if not self.overview_set.is_set():
                 dest = str(img_storage_dir) if img_storage_dir != None else str(local_storage_dir)
                 for img in self.overview_imgs:
-<<<<<<< HEAD
                     dest_path = Path(dest[:-len(self.cfg.design_specs['instrument_type'])]+img[img.find('overview_img_')-3:])
                     cmd = subprocess.run(f'xcopy "{Path(img)}" "{dest_path}*" /y /i /j')
                     os.remove(Path(img))
-=======
-                    dest_path = Path(
-                        dest[:-len(self.cfg.design_specs['instrument_type'])] + img[img.find('overview_img_') - 3:])
-                    cmd = subprocess.run(f'xcopy "{Path(img)}" "{dest_path}*" /y /i /j')
-                    os.remove(Path(img))
-
->>>>>>> 62abbdba
             self.log.info(f"Closing NI tasks")
             self.ni.stop()
             self.log.info(f"Closing camera")
@@ -619,11 +596,7 @@
         # Specify fast axis = Tiger x, slow axis = Tiger y,
         frames = (tile_count * len(self.cfg.imaging_wavelengths)) if acquisition_style == 'interleaved' else tile_count
         if self.overview_set.is_set():
-<<<<<<< HEAD
             self.stack = [np.zeros((self.cfg.row_count_px, self.cfg.column_count_px))] * (tile_count)  # Create buffer the size of stacked image
-=======
-            self.stack = self.stack = [np.zeros((self.cfg.row_count_px, self.cfg.column_count_px))] * (tile_count)  # Create buffer the size of stacked image
->>>>>>> 62abbdba
 
         self.log.info(f"Configuring framegrabber")
         self._setup_camera()
@@ -725,11 +698,7 @@
                                                            self.cfg.volume_y_um,
                                                            self.cfg.volume_z_um)
 
-<<<<<<< HEAD
         self.overview_ytiles =  ytiles
-=======
-        self.overview_ytiles = ytiles
->>>>>>> 62abbdba
         self.overview_xtiles = xtiles
 
         x_grid_step_px = (1 - self.cfg.tile_overlap_x_percent / 100.0) * ceil(self.cfg.row_count_px / 10)
@@ -764,7 +733,6 @@
         self.overview_channels['yz'] = [self.overview[wl]['yz'] for wl in self.overview.keys()]
         self.overview_channels['xz'] = [self.overview[wl]['xz'] for wl in self.overview.keys()]
         for orientation in ['xy', 'yz', 'xz']:
-<<<<<<< HEAD
             self.overview_imgs.append(fr'{self.cfg.local_storage_dir}\{orientation}_overview_img_{"_".join(map(str, self.cfg.imaging_wavelengths))}'
                              fr'_{datetime.now().strftime("%Y-%m-%d_%H-%M-%S")}.tiff')
             tifffile.imwrite(self.overview_imgs[-1],
@@ -772,27 +740,13 @@
                              metadata={'position': {'z': pos['z'], 'x': pos['x'], 'y': pos['y']},
                                         'volume':{'z': self.cfg.volume_z_um, 'x': self.cfg.volume_x_um, 'y': self.cfg.volume_y_um},
                                         'tile':{'x': xtiles, 'y': ytiles, 'z': self.ztiles}})
-=======
-            self.overview_imgs.append(
-                fr'{self.cfg.local_storage_dir}\{orientation}_overview_img_{"_".join(map(str, self.cfg.imaging_wavelengths))}'
-                fr'_{datetime.now().strftime("%Y-%m-%d_%H-%M-%S")}.tiff')
-            tifffile.imwrite(self.overview_imgs[-1],
-                             self.overview_channels[orientation],
-                             metadata={'position': {'z': pos['z'], 'x': pos['x'], 'y': pos['y']},
-                                       'volume': {'z': self.cfg.volume_z_um, 'x': self.cfg.volume_x_um,
-                                                  'y': self.cfg.volume_y_um},
-                                       'tile': {'x': xtiles, 'y': ytiles, 'z': self.ztiles}})
->>>>>>> 62abbdba
 
         self.overview_set.clear()
         self.overview_process = None
         self.start_pos = None  # Reset start position
         self.ytiles_acquired = 0
 
-<<<<<<< HEAD
-
-=======
->>>>>>> 62abbdba
+
         return self.overview_channels
 
     def create_overview(self):
@@ -817,12 +771,8 @@
         # mipping xy
         mipstack_xy = np.max(downsampled, axis=0)
         mipstack_xy = np.flip(mipstack_xy, axis=0)
-<<<<<<< HEAD
         y_pos_px = int(ceil(((1 - self.cfg.tile_overlap_y_percent / 100.0) * self.cfg.tile_size_y_um) / np.sqrt(2) *
                             ceil(self.cfg.column_count_px / 10) / self.cfg.tile_size_y_um)  * ytile)
-=======
-        y_pos_px = int(ceil(((1 - self.cfg.tile_overlap_y_percent / 100.0) * self.cfg.tile_size_y_um) / np.sqrt(2) * ceil(self.cfg.column_count_px / 10) / self.cfg.tile_size_y_um)  * ytile)
->>>>>>> 62abbdba
         self.overview[wl]['xy'][x_pos_px:x_pos_px + mipstack_xz.shape[0], y_pos_px:y_pos_px + mipstack_xy.shape[1]] = (
             np.maximum(self.overview[wl]['xy'][x_pos_px:x_pos_px + mipstack_xz.shape[0],
                                         y_pos_px:y_pos_px + mipstack_xy.shape[1]], mipstack_xy))
@@ -833,10 +783,7 @@
         mipstack_yz = mipstack_yz if ytile == 0 else mipstack_yz[:-shift,:]
         self.overview[wl]['yz'][shift:, y_pos_px:y_pos_px + mipstack_yz.shape[1]] = (
             np.maximum(self.overview[wl]['yz'][shift:, y_pos_px:y_pos_px + mipstack_yz.shape[1]], mipstack_yz))
-<<<<<<< HEAD
-
-=======
->>>>>>> 62abbdba
+
 
     def start_livestream(self, wavelength: list, scout_mode: bool):
         """Repeatedly play the daq waveforms and buffer incoming images."""
