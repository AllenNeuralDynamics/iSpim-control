"""Abstraction of the ispim Instrument."""

# FIXME: this should live in the napari gui side, and the function
#   we want to launch in a napari thread should exist as a standalone
#   option here.
from datetime import timedelta, datetime
import calendar
import logging
import numpy as np
from pathlib import Path
from time import perf_counter, sleep, time
from mock import NonCallableMock as Mock
from threading import Thread, Event
from ispim.ispim_config import IspimConfig
from ispim.devices.frame_grabber import FrameGrabber
from ispim.devices.ni import WaveformHardware
from ispim.compute_waveforms import generate_waveforms
from serial import Serial
from tigerasi.tiger_controller import TigerController, STEPS_PER_UM
from tigerasi.device_codes import PiezoControlMode, TTLIn0Mode
from tigerasi.sim_tiger_controller import SimTigerController as SimTiger
from spim_core.spim_base import Spim
from spim_core.devices.tiger_components import SamplePose
from spim_core.processes.data_transfer import DataTransfer
<<<<<<< HEAD
from oxxius_laser import Cmd, Query, OXXIUS_COM_SETUP, OxxiusLaser
=======
>>>>>>> 25c6ca77
from laser_base import Laser
import os
from calliphlox import DeviceState
import cv2


class Ispim(Spim):

    def __init__(self, config_filepath: str,
                 simulated: bool = False):

        self.log = logging.getLogger(f"{__name__}.{self.__class__.__name__}")
        # Log setup is handled in the parent class if we pass in a logger.
        super().__init__(config_filepath, simulated=simulated)

        self.cfg = IspimConfig(config_filepath)
        # Instantiate hardware devices
        self.frame_grabber = FrameGrabber() if not self.simulated else \
            Mock(FrameGrabber)
        self.ni = WaveformHardware(**self.cfg.daq_obj_kwds) if not self.simulated else \
            Mock(WaveformHardware)
        self.tigerbox = TigerController(**self.cfg.tiger_obj_kwds) if not \
            self.simulated else SimTiger(**self.cfg.tiger_obj_kwds)
        self.sample_pose = SamplePose(self.tigerbox, **self.cfg.sample_pose_kwds)

        self.lasers = {}  # populated in _setup_lasers.

        # Extra Internal State attributes for the current image capture
        # sequence. These really only need to persist for logging purposes.
        self.total_tiles = 0  # tiles to be captured.
        self.stage_x_pos = None
        self.stage_y_pos = None

        # camera streams filled in with framegrabber.cameras
        self.stream_ids = [item for item in range(0, len(self.frame_grabber.cameras))] if not self.simulated else [0]

        # Setup hardware according to the config.
        self._setup_camera()
        self._setup_lasers()
        self._setup_motion_stage()
        # TODO, note NIDAQ is channel specific and gets instantiated within imaging loop

        # Internal state attributes.
        self.active_lasers = None  # Bookkeep which laser is configured.
        self.live_status = None  # Bookkeep if we are running in live mode.

        self.livestream_worker = None  # captures images during livestream
        self.livestream_enabled = Event()

        self.latest_frame = None
        self.latest_frame_layer = None

        # start position of scan
        self.start_pos = None
        self.im = None

        self.stack = []
        self.image_overview = None
        self.overview_process = None
        self.overview_set = Event()

    def _setup_camera(self):
        """Configure general settings and set camera settings to those specified in config"""

        # TODO: Intialize offset for shape

        self.frame_grabber.setup_cameras((self.cfg.sensor_column_count,
                                          self.cfg.sensor_row_count))

        # Initializing readout direction of camera(s)
        self.frame_grabber.set_scan_direction(0, self.cfg.scan_direction)

        # Initializing line interval of both cameras
        self.frame_grabber.set_line_interval((self.cfg.exposure_time * 1000000) /
                                             self.cfg.sensor_row_count)

        # Initializing exposure time of both cameras
        # TODO: This is assuming that the line_interval is set the same in
        #  both cameras. Should have some fail safe in case not?
        cpx_line_interval = self.frame_grabber.get_line_interval() if not self.simulated else [15, 15]
        self.frame_grabber.set_exposure_time(self.cfg.slit_width_pix *
                                             cpx_line_interval[0])

    def _setup_lasers(self):
        """Setup lasers that will be used for imaging. Warm them up, etc."""
<<<<<<< HEAD
        self.log.debug(f"Attempting to connect to lasers")
        for wl, specs in self.cfg.laser_specs.items():
            # TODO: Need to make sure that main laser is initialized first in order to open serial port
            # Way to make sure in oxxius driver?
            self.lasers[wl] = Laser(specs)
            self.lasers[wl].setup_control()
=======

        self.log.debug(f"Setting up lasers")
        for wl, specs in self.cfg.laser_specs.items():
            if specs['kwds']['port'] == 'COMxx':
                self.log.warning(f'Skipping setup for laser {wl} due to no COM port specified')
                continue
            self.lasers[wl] = Laser(specs) if not self.simulated else Mock(Laser)
            self.log.debug(f"Successfully connected to {wl} laser")
            self.lasers[wl].setup_control()
            self.log.debug(f"Successfully setup {wl} laser")
>>>>>>> 25c6ca77

    def _setup_motion_stage(self):
        """Configure the sample stage for the ispim according to the config."""
        self.log.info("Setting backlash in Z to 0")
        self.sample_pose.set_axis_backlash(Z=0.0)
        self.log.info("Setting speeds to 1.0 mm/sec")
        self.tigerbox.set_speed(X=1.0, Y=1.0, Z=1.0)
        # Note: Tiger X is Tiling Z, Tiger Y is Tiling X, Tiger Z is Tiling Y.
        #   This axis remapping is handled upon SamplePose __init__.
        # loop over axes and verify in external mode
        # TODO, think about where to store this mapping in config
        # TODO, merge ispim commands in tigerasi
        # TODO, how to call this? via tigerbox?
        externally_controlled_axes = \
            {a.lower(): PiezoControlMode.EXTERNAL_CLOSED_LOOP for a in
             self.cfg.tiger_specs['axes'].values()}
        self.tigerbox.set_axis_control_mode(**externally_controlled_axes)

        # TODO, this needs to be buried somewhere else
        # TODO, how to store card # mappings, in config?
        self.tigerbox.set_ttl_pin_modes(in0_mode=TTLIn0Mode.MOVE_TO_NEXT_ABS_POSITION,
                                        card_address=31)

    def _setup_waveform_hardware(self, active_wavelength: list, live: bool = False):

        if not self.livestream_enabled.is_set():  # Only configures daq on the initiation of livestream
            self.log.info("Configuring NIDAQ")
            self.ni.configure(self.cfg.get_period_time(), self.cfg.daq_ao_names_to_channels, len(active_wavelength),
                              live)

        self.log.info("Generating waveforms.")
        _, voltages_t = generate_waveforms(self.cfg, active_wavelength)
        self.log.info("Writing waveforms to hardware.")
        self.ni.assign_waveforms(voltages_t)

    # TODO: this should be a base class thing.s
    def check_ext_disk_space(self, dataset_size):
        self.log.warning("Checking disk space not implemented.")

    def wait_to_stop(self, axis: str, desired_position: int):
        """Wait for stage to stop moving. IN SAMPLE POSE"""
        start = time()
        while self.sample_pose.is_moving():
            pos = self.sample_pose.get_position()
            distance = abs(pos[axis.lower()] - desired_position)
            if distance < 1.0 or time() - start > 60:
                self.tigerbox.halt()
                break
            else:
                self.log.info(f"Stage is still moving! {axis} = {pos[axis.lower()]} -> {desired_position}")
                sleep(0.1)

    def run_from_config(self):

        if self.livestream_enabled.is_set():
            self.stop_livestream()
        self.collect_volumetric_image(self.cfg.volume_x_um,
                                      self.cfg.volume_y_um,
                                      self.cfg.volume_z_um,
                                      self.cfg.z_step_size_um,
                                      self.cfg.imaging_specs['laser_wavelengths'],
                                      self.cfg.scan_speed_mm_s,
                                      self.cfg.tile_overlap_x_percent,
                                      self.cfg.tile_overlap_y_percent,
                                      self.cfg.tile_prefix,
                                      self.cfg.imaging_specs['filetype'],
                                      self.cfg.local_storage_dir,
                                      self.img_storage_dir,
                                      self.deriv_storage_dir)

    def collect_volumetric_image(self, volume_x_um: float, volume_y_um: float,
                                 volume_z_um: float,
                                 z_step_size_um: float,
                                 channels: list,
                                 scan_speed_mm_s,
                                 tile_overlap_x_percent: float,
                                 tile_overlap_y_percent: float,
                                 tile_prefix: str,
                                 filetype: str,
                                 local_storage_dir: Path = Path("."),
                                 img_storage_dir: Path = None,
                                 deriv_storage_dir: Path = None, ):
        """Collect a tiled volumetric image with specified size/overlap specs.
        """

        x_grid_step_um, y_grid_step_um = self.get_xy_grid_step(tile_overlap_x_percent,
                                                               tile_overlap_y_percent)

        # Calculate number of tiles in XYZ
        # Always round up so that we cover the desired imaging region.
        xtiles, ytiles, ztiles = self.get_tile_counts(tile_overlap_x_percent,
                                                      tile_overlap_y_percent,
                                                      z_step_size_um,
                                                      volume_x_um,
                                                      volume_y_um,
                                                      volume_z_um)

        self.total_tiles = xtiles * ytiles * ztiles
        # Check if we will violate storage directory limits with our
        #   run. (Check local and external storage.)
        gigabytes_per_image = self.cfg.bytes_per_image / (1024 ** 3)
        dataset_gigabytes = self.total_tiles * gigabytes_per_image
        try:  # Log errors if they occur.
            self.check_ext_disk_space(dataset_gigabytes)
        except AssertionError as e:
            self.log.error(e)
            raise
        # TODO, test network speeds?
        # TODO, check that networked storage is visible?
        # Log relevant info about this imaging run.
        self.log.info(f'session_start_time, {datetime.now().strftime("%Y-%m-%dT%H:%M:%S")}',
                      extra={'tags': ['schema']})
        self.log.info(f'local_storage_directory, {local_storage_dir}', extra={'tags': ['schema']})
        self.log.info(f'external_storage_directory, {img_storage_dir}', extra={'tags': ['schema']})
        self.log.info(f'specimen_id,{self.cfg.imaging_specs["subject_id"]}', extra={'tags': ['schema']})
        self.log.info(f'subject_id,{self.cfg.imaging_specs["subject_id"]}', extra={'tags': ['schema']})
        self.log.info(f'instrument_id, iSpim 1')
        self.log.info(f'chamber_immersion_medium, {self.cfg.immersion_medium}', extra={'tags': ['schema']})
        self.log.info(f'chamber_immersion_refractive_index, '
                      f'{self.cfg.immersion_medium_refractive_index}', extra={'tags': ['schema']})

        self.log.info(f"Total tiles: {self.total_tiles}.")
        self.log.info(f"Total disk space: {dataset_gigabytes:.2f}[GB].")
        run_time_days = self.total_tiles / (self.cfg.tiles_per_second * 3600. * 24.)
        completion_date = datetime.now() + timedelta(days=run_time_days)
        date_str = completion_date.strftime("%d %b, %Y at %H:%M %p")
        weekday = calendar.day_name[completion_date.weekday()]
        self.log.info(f"Time Esimate: {run_time_days:.2f} days. Imaging run "
                      f"should finish after {weekday}, {date_str}.")
        self.log.info(f"Desired dimensions: {volume_x_um:.1f}[um] x "
                      f"{volume_y_um:.1f}[um] x {volume_z_um:.1f}[um]")
        actual_vol_x_um = self.cfg.tile_size_x_um + (xtiles - 1) * x_grid_step_um
        actual_vol_y_um = self.cfg.tile_size_y_um + (ytiles - 1) * y_grid_step_um
        actual_vol_z_um = z_step_size_um * ((ztiles - 1))
        self.log.info(f"Actual dimensions: {actual_vol_x_um:.1f}[um] x "
                      f"{actual_vol_y_um:.1f}[um] x {actual_vol_z_um:.1f}[um]")
        self.log.info(f"X grid step: {x_grid_step_um} [um]")
        self.log.info(f"Y grid step: {y_grid_step_um} [um]")
        self.log.info(f"Z grid step: {z_step_size_um} [um]")
        self.log.info(f"Z grid step: {z_step_size_um} [um]")
        self.log.info(f'xtiles: {xtiles}, ytiles: {ytiles}, ztiles: {ztiles}')
        # TODO, check if stage homing is necessary?

        # Move sample to preset starting position
        if self.start_pos is not None:
            # Start position is in SAMPLE POSE
            self.log.info(f'Moving to starting position at {self.start_pos["x"]}, '
                          f'{self.start_pos["y"]}, '
                          f'{self.start_pos["z"]}')
            self.sample_pose.move_absolute(x=self.start_pos['x'])
            self.wait_to_stop('x', self.start_pos['x'])  # wait_to_stop uses SAMPLE POSE
            self.sample_pose.move_absolute(y=self.start_pos['y'])
            self.wait_to_stop('y', self.start_pos['y'])
            self.sample_pose.move_absolute(z=self.start_pos['z'])
            self.wait_to_stop('z', self.start_pos['z'])
            self.log.info(f'Stage moved to {self.sample_pose.get_position()}')
            # TODO: If reinstate self.sample_pose.zero_in_place() need to set start_pos back to None
        else:
            self.set_scan_start(self.sample_pose.get_position())

        # Set the sample starting location as the origin.
        # self.sample_pose.zero_in_place()

        transfer_processes = None  # Reference to external tiff transfer process.
        # Stage positions in SAMPLE POSE
        self.stage_x_pos, self.stage_y_pos, self.stage_z_pos = (self.start_pos['x'],
                                                                self.start_pos['y'],
                                                                self.start_pos['z'])
        try:
            for j in range(ytiles):
                # move back to x=0 which maps to z=0
                self.stage_x_pos = self.start_pos['x']  # Both in SAMPLE POSE

                # TODO: handle this through sample pose class, which remaps axes
                self.log.info("Setting speed in Y to 1.0 mm/sec")
                self.tigerbox.set_speed(Z=1.0)  # Z maps to Y

                # TODO: handle this through sample pose class, which remaps axes
                self.log.info(f"Moving to Y = {self.stage_y_pos}.")
                self.tigerbox.move_absolute(z=round(self.stage_y_pos))
                self.wait_to_stop('y', self.stage_y_pos)  # wait_to_stop uses SAMPLE POSE

                for i in range(xtiles):
                    # Move to specified X position
                    # TODO: handle this through sample pose class, which remaps axes
                    self.log.debug("Setting speed in X to 1.0 mm/sec")
                    self.tigerbox.set_speed(Y=1.0)  # Y maps to X
                    self.log.debug(f"Moving to X = {round(self.stage_x_pos)}.")
                    self.tigerbox.move_absolute(y=round(self.stage_x_pos))
                    self.wait_to_stop('x', self.stage_x_pos)  # wait_to_stop uses SAMPLE POSE

                    # TODO: handle this through sample pose class, which remaps axes
                    # Move to specified Z position
                    self.log.debug("Setting speed in Z to 1.0 mm/sec")
                    self.tigerbox.set_speed(X=1.0)  # X maps to Z
                    self.log.debug("Applying extra move to take out backlash.")
                    z_backup_pos = -STEPS_PER_UM * self.cfg.stage_backlash_reset_dist_um
                    self.tigerbox.move_absolute(x=round(z_backup_pos))
                    self.log.info(f"Moving to Z = {self.stage_z_pos}.")
                    self.tigerbox.move_absolute(x=self.stage_z_pos)
                    self.wait_to_stop('z', self.stage_z_pos)  # wait_to_stop uses SAMPLE POSE

                    self.log.info(f"Setting scan speed in Z to {scan_speed_mm_s} mm/sec.")
                    self.tigerbox.set_speed(X=scan_speed_mm_s)
                    self.log.info(f"Actual speed {self.tigerbox.get_speed('x')}mm/sec.")

                    self.log.info(f"Setting up lasers for active channels: {channels}")
                    self.setup_imaging_for_laser(channels)

                    # Setup capture of next Z stack.
                    # TODO: CPX handels how to save files. How to name files for all channels?
                    filetype_suffix = 'tiff' if filetype == 'Tiff' else 'zarr'  # if filetype is trash, it'll be zarr but doesn't matter
                    channel_string = '_'.join(map(str, self.active_lasers))
                    filenames = [
                        f"{tile_prefix}_X_{i:0>4d}_Y_{j:0>4d}_Z_{0:0>4d}_ch_{channel_string}.{filetype_suffix}"
                        # add all channel names
                        for
                        camera in self.stream_ids]

                    os.makedirs(local_storage_dir, exist_ok=True)  # Make local directory if not already created
                    filepath_srcs = [local_storage_dir / f for f in filenames]
                    self.log.info(f"Collecting tile stacks at "
                                  f"({self.stage_x_pos / STEPS_PER_UM}, "
                                  f"{self.stage_y_pos / STEPS_PER_UM}) [um] "
                                  f"for channels {channels} and saving to: {filepath_srcs}")
                    # TODO: consider making z step size a fn parameter instead of
                    #   collected strictly from the config.

                    # Logging for JSON schema
                    self.log.info(f'chamber_immersion_refractive_index, '
                                  f'{self.cfg.immersion_medium_refractive_index}', extra={'tags': ['schema']})
                    self.log.info(f'file_name, {filenames}', extra={'tags': ['schema']})
                    self.log.info(f'x_voxel_size, {self.cfg.tile_size_x_um} micrometers',
                                  extra={'tags': ['schema']})  # size of pixels
                    self.log.info(f'y_voxel_size, {self.cfg.tile_size_y_um} micrometers', extra={'tags': ['schema']})
                    self.log.info(f'z_voxel_size, {z_step_size_um} micrometers', extra={'tags': ['schema']})
                    self.log.info(f'tile_x_position, {self.stage_x_pos * 0.0001} millimeters',
                                  extra={'tags': ['schema']})
                    self.log.info(f'tile_y_position, {self.stage_y_pos * 0.0001} millimeters',
                                  extra={'tags': ['schema']})
                    self.log.info(f'tile_z_positione, {self.stage_z_pos * 0.0001} millimeters',
                                  extra={'tags': ['schema']})
                    self.log.info(f'lightsheet_angle, 45 degrees', extra={'tags': ['schema']})

                    for laser in self.active_lasers:
                        laser = str(laser)
                        self.log.info(f'channel_name, {laser}', extra={'tags': ['schema']})
                        self.log.info(f'laser_wavelength, {laser} nanometers', extra={'tags': ['schema']})
<<<<<<< HEAD
                        intensity = self.lasers[str(laser)].get_intensity()
                        laser_power = f'{intensity} milliwatts' if self.cfg.laser_specs[str(laser)]['intensity_mode'] \
                                                                   == 'power' else f'{intensity} percent'
=======
                        laser_power = f'{self.lasers[laser].get_intensity()}'
>>>>>>> 25c6ca77
                        self.log.info(f'laser_power: {laser_power}', extra={'tags': ['schema']})
                        self.log.info(f'filter_wheel_index: {self.cfg.laser_specs[laser]["filter_index"]}',
                                      extra={'tags': ['schema']})
                        # Every variable in calculate waveforms
                        for key in self.cfg.laser_specs[laser]['etl']:
                            self.log.info(f'daq etl {key}: {self.cfg.laser_specs[laser]["etl"][key]} volts',
                                          extra={'tags': ['schema']})
                        for key in self.cfg.laser_specs[laser]['galvo']:
                            self.log.info(f'daq galvo {key}: {self.cfg.laser_specs[laser]["galvo"][key]} volts',
                                          extra={'tags': ['schema']})

                    # Convert to [mm] units for tigerbox.
                    slow_scan_axis_position = self.stage_x_pos / STEPS_PER_UM / 1000.0
                    self._collect_stacked_tiff(slow_scan_axis_position,
                                               ztiles,
                                               z_step_size_um,
                                               filepath_srcs,
                                               filetype)

                    # Start transferring file to its destination.
                    # Note: Image transfer is faster than image capture, but
                    #   we still wait for prior process to finish.
                    if transfer_processes is not None:
                        self.log.info(f"Waiting for {filetype} transfer process "
                                      "to complete.")
                        for p in transfer_processes:
                            p.join()
                    if img_storage_dir is not None:
                        filepath_dests = [img_storage_dir / f for f in filenames]
                        self.log.info("Starting transfer process for "
                                      f"{filepath_dests}.")
                        # ↓TODO, use xcopy transfer for speed
                        transfer_processes = [DataTransfer(filepath_srcs[streams],
                                                           filepath_dests[streams]) for streams in self.stream_ids]
                        for p in transfer_processes:
                            p.start()
                    # TODO, set speed of sample Z / tiger X axis to ~1

                    self.stage_x_pos += x_grid_step_um * STEPS_PER_UM
                self.stage_y_pos += y_grid_step_um * STEPS_PER_UM

        finally:
            # TODO, implement sample pose so below can be uncommented
            # self.log.info("Returning to start position.")
            # self.sample_pose.move_absolute(x=0, y=0, z=0, wait=True)
            if transfer_processes is not None:
                self.log.info("Joining file transfer processes.")
                for p in transfer_processes:
                    p.join()
            self.log.info(f"Closing NI tasks")
            self.ni.close() if not self.overview_set.is_set() else self.ni.stop()  # TODO: Should we just stop ni card anyways in case we want to image after?
            self.log.info(f"Closing camera")
            self.frame_grabber.runtime.abort()
            for wl, specs in self.cfg.laser_specs.items():
                self.lasers[str(wl)].disable()
            self.active_lasers = None
            self.log.info(f'Ending time: {datetime.now().strftime("%Y,%m,%d,%H,%M,%S")}', extra={'tags': ['schema']})

    def _collect_stacked_tiff(self, slow_scan_axis_position: float,
                              tile_count, tile_spacing_um: float,
                              filepath_srcs: list[Path],
                              filetype: str):

        self.log.info(f"Configuring stage scan parameters")
        self.log.info(f"Starting scan at Z = {self.stage_z_pos / STEPS_PER_UM / 1000} mm")
        self.sample_pose.setup_finite_tile_scan('z', 'x',
                                                fast_axis_start_position=self.stage_z_pos / STEPS_PER_UM / 1e3,
                                                slow_axis_start_position=slow_scan_axis_position,
                                                slow_axis_stop_position=slow_scan_axis_position,
                                                tile_count=tile_count, tile_interval_um=tile_spacing_um,
                                                line_count=1)
        # tile_spacing_um = 0.0055 um (property of stage) x ticks
        # Specify fast axis = Tiger x, slow axis = Tiger y,

        self.log.info(f"Configuring framegrabber")
        self._setup_camera()
        self.frame_grabber.setup_stack_capture(filepath_srcs, (tile_count * len(self.cfg.imaging_wavelengths)),
                                               filetype)
        # TODO: Why doesn't this work?
        # while self.frame_grabber.runtime.get_state() != DeviceState.Armed:  # Check if camera is configured
        #     sleep(.05)

        if self.overview_process is not None:  # If doing an overview image, wait till previous tile is done
            if self.overview_process.is_alive():
                self.overview_process.join()
        self.stack = None  # Clear stack buffer
        self.stack = [None] * (tile_count)  # Create buffer the size of stacked image

        self.frame_grabber.start()
        self.ni.start()
        self.log.info(f"Starting scan.")
        self.tigerbox.start_scan()

        prev_frame_count = 0
        curr_frame_count = 0
        while self.ni.counter_task.read() < tile_count:
            for streams in self.stream_ids:
                frame_count = self.framedata(streams)
            curr_frame_count += frame_count
            if curr_frame_count != prev_frame_count:
                prev_frame_count = curr_frame_count
                self.log.info(f'Total frames: {tile_count * len(self.cfg.imaging_wavelengths)} '
                              f'-> Frames collected: {curr_frame_count}')
            else:
                print('No new frames')
            sleep(0.05)
        self.log.info('NI task completed')

        if self.overview_set.is_set():
            self.overview_process = Thread(target=self.create_overview)
            self.overview_process.start()  # If doing an overview image, start down sampling and mips

        self.log.info('Waiting for camera to finish')
        start = time()
        while self.frame_grabber.runtime.get_state() == DeviceState.Running:  # Check if camera is finished
            sleep(.05)
            if time() - start > 10:
                self.log.info('Task timed out')
                break

        self.log.info('Stopping camera')
        self.frame_grabber.runtime.abort()
        self.log.info('Stopping NI Card')
        self.ni.stop()
        self.log.info('Stack complete')

    def _acquisition_livestream_worker(self):

        """Worker yielding the latest frame and frame id during acquisition"""

        while True:
            if self.latest_frame is not None:
                yield self.latest_frame, self.cfg.imaging_wavelengths[self.latest_frame_layer %
                                                                      (len(self.cfg.imaging_wavelengths)) - 1]

            sleep(1 / 17)

    def framedata(self, stream):

        if a := self.frame_grabber.runtime.get_available_data(stream):
            packet = a.get_frame_count()
            f = next(a.frames())
            self.latest_frame = f.data().squeeze().copy()
            self.latest_frame_layer = f.metadata().frame_id

            if self.overview_set.is_set():
                for f in a.frames():
                    self.stack[f.metadata().frame_id] = f.data().squeeze().copy()

            f = None  # <-- fails to get the last frames if this is held?
            a = None  # <-- fails to get the last frames if this is held?
            logging.debug(
                f"Frames in packet: {packet}"
            )
            return packet
        return 0

    def quick_scan(self):

        """Quick overview scan function """

        xtiles, ytiles, self.ztiles = self.get_tile_counts(self.cfg.tile_overlap_x_percent,
                                                           self.cfg.tile_overlap_y_percent,
                                                           self.cfg.z_step_size_um * 10,
                                                           self.cfg.volume_x_um,
                                                           self.cfg.volume_y_um,
                                                           self.cfg.volume_z_um)

        self.image_overview = None  # Clear previous image overview if any
        self.image_overview = []  # Create empty array size of tiles
        self.overview_set.set()
        self.collect_volumetric_image(self.cfg.volume_x_um, self.cfg.volume_y_um,
                                      self.cfg.volume_z_um, self.cfg.z_step_size_um * 10,
                                      self.cfg.imaging_wavelengths,
                                      ((self.cfg.z_step_size_um * 10 / 1000) / (((
                                                                                             self.cfg.get_period_time() + .005) * len(
                                          self.cfg.imaging_wavelengths)) + 0.01)),
                                      self.cfg.tile_overlap_x_percent, self.cfg.tile_overlap_y_percent,
                                      self.cfg.tile_prefix, 'Trash', self.cfg.local_storage_dir)
        if self.overview_process != None:
            self.overview_process.join()

        # Create empty array size of overview image
        rows = np.shape(self.image_overview[0])[0]
        cols = self.image_overview[0].shape[1]
        # total_columns = self.image_overview[x].shape[1]
        overlap = round((self.cfg.tile_overlap_x_percent / 100) * rows)
        overlap_rows = rows - overlap
        reshaped = np.zeros(((xtiles * rows) - (overlap * (xtiles - 1)), ytiles * cols))

        for x in range(0, xtiles):
            for y in range(0, ytiles):
                cols = self.image_overview[0].shape[1]  # Account for lost frames
                if x == xtiles - 1:
                    reshaped[x * overlap_rows:(x * overlap_rows) + rows, y * cols:(y + 1) * cols] = self.image_overview[
                        0]
                else:
                    reshaped[x * overlap_rows:(x + 1) * overlap_rows, y * cols:(y + 1) * cols] = self.image_overview[0][
                                                                                                 0:overlap_rows]
                del self.image_overview[0]

        self.overview_set.clear()
        # TODO: How to now overwrite?
        cv2.imwrite(
            fr'{self.cfg.local_storage_dir}\overview_img_{"_".join(map(str, self.cfg.imaging_wavelengths))}.tiff',
            reshaped)  # Save overview
        # Move back to start position
        self.sample_pose.move_absolute(x=self.start_pos['x'])
        self.wait_to_stop('x', self.start_pos['x'])  # wait_to_stop uses SAMPLE POSE
        self.sample_pose.move_absolute(y=self.start_pos['y'])
        self.wait_to_stop('y', self.start_pos['y'])
        self.sample_pose.move_absolute(z=self.start_pos['z'])
        self.wait_to_stop('z', self.start_pos['z'])
        self.log.info(f'Stage moved to {self.sample_pose.get_position()}')

        self.start_pos = None  # Reset start position

        return reshaped, xtiles

    def create_overview(self):

        """Create overview image from a stack"""

        self.stack = [i for i in self.stack if i is not None]  # Remove dropped tiles
        self.stack = np.array(self.stack, dtype=object)
        half_col = round(self.cfg.sensor_column_count / 2)
        # only use slitwidth pixels
        slit_width = [x[:, half_col - self.cfg.slit_width_pix:half_col + self.cfg.slit_width_pix] for x in
                      self.stack[0:-1]]
        # downsampled = [x[0::10, 0::10] for x in slit_width]           # Down sample by 10, scikitimage downscale local mean, gpu downsample
        mipstack = [np.max(x, axis=1) for x in slit_width]  # Max projection
        mipstack = np.array(mipstack)

        # Reshape max
        rows = mipstack[0].shape[0]
        cols = mipstack.shape[0]
        reshaped = np.ones((self.ztiles, rows))
        reshaped[0:cols, :] = mipstack
        self.image_overview.append(np.rot90(np.array(reshaped)))

    def start_livestream(self, wavelength: list):
        """Repeatedly play the daq waveforms and buffer incoming images."""

        # Bail early if it's started.
        if self.livestream_enabled.is_set():
            self.log.warning("Not starting. Livestream is already running.")
            return
        self.log.debug("Starting livestream.")
        self.log.warning(f"Turning on the {wavelength}[nm] lasers.")
        self.setup_imaging_for_laser(wavelength, live=True)
        self.frame_grabber.setup_stack_capture([self.cfg.local_storage_dir], 1000000, 'Trash')
        self.livestream_enabled.set()
        # Launch thread for picking up camera images.

    def stop_livestream(self, wait: bool = False):
        # Bail early if it's already stopped.

        if not self.livestream_enabled.is_set():
            self.log.warning("Not starting. Livestream is already stopped.")
            return
        wait_cond = "" if wait else "not "
        self.log.debug(f"Disabling livestream and {wait_cond}waiting.")
        self.livestream_enabled.clear()
        self.frame_grabber.runtime.abort()  # Abort for livestream because total frames are never being met

        self.ni.stop()
        self.ni.close()

        for laser in self.active_lasers: self.lasers[str(laser)].disable()
        self.active_lasers = None

    def _livestream_worker(self):
        """Pulls images from the camera and puts them into the ring buffer."""

        self.frame_grabber.start()
        self.ni.start()
        self.active_lasers.sort()

        while self.livestream_enabled.is_set():
            if self.simulated:
                sleep(1 / 16)
                blank = np.zeros((self.cfg.sensor_row_count,
                                  self.cfg.sensor_column_count),
                                 dtype=self.cfg.image_dtype)
                noise = np.random.normal(0, .1, blank.shape)
                yield noise + blank, 1

            elif packet := self.frame_grabber.runtime.get_available_data(self.stream_ids[0]):
                f = next(packet.frames())
                metadata = f.metadata()

                # TODO: Why does this work?
                layer_num = metadata.frame_id % (len(self.active_lasers)) - 1 if len(self.active_lasers) > 1 else -1
                im = f.data().squeeze().copy()
                f = None
                packet = None
                sleep((1 / self.cfg.daq_obj_kwds[
                    'livestream_frequency_hz']) * .1)

                yield im, self.active_lasers[layer_num + 1]

    def setup_imaging_for_laser(self, wavelength: list, live: bool = False):
        """Configure system to image with the desired laser wavelength.
        """
        # Bail early if this laser is already setup in the previously set mode.
        if self.active_lasers == wavelength:
            self.log.info("Skipping daq setup. Laser already provisioned.")
            return
        live_status_msg = " in live mode" if self.livestream_enabled.is_set() else ""
        self.log.info(f"Configuring {wavelength}[nm] laser{live_status_msg}.")

        if self.active_lasers is not None:
            for laser in self.active_lasers: self.lasers[str(laser)].disable()

        # Reprovision the DAQ.
        self._setup_waveform_hardware(wavelength, live)
        self.active_lasers = wavelength
        for laser in self.active_lasers: self.lasers[str(laser)].enable()

    def set_scan_start(self, start):

        """Set start position of scan in sample pose.
        :param start: start position of scan"""

        self.start_pos = start
        self.log.info(f'Scan start position set to {self.start_pos}')

    def close(self):
        """Safely close all open hardware connections."""
        self.tigerbox.ser.close()
        self.frame_grabber.close()
        self.ni.close()
        for wavelength, laser in self.lasers.items():
            self.log.info(f"Powering down {wavelength}[nm] laser.")
            laser.disable()
        super().close()<|MERGE_RESOLUTION|>--- conflicted
+++ resolved
@@ -22,10 +22,6 @@
 from spim_core.spim_base import Spim
 from spim_core.devices.tiger_components import SamplePose
 from spim_core.processes.data_transfer import DataTransfer
-<<<<<<< HEAD
-from oxxius_laser import Cmd, Query, OXXIUS_COM_SETUP, OxxiusLaser
-=======
->>>>>>> 25c6ca77
 from laser_base import Laser
 import os
 from calliphlox import DeviceState
@@ -111,14 +107,6 @@
 
     def _setup_lasers(self):
         """Setup lasers that will be used for imaging. Warm them up, etc."""
-<<<<<<< HEAD
-        self.log.debug(f"Attempting to connect to lasers")
-        for wl, specs in self.cfg.laser_specs.items():
-            # TODO: Need to make sure that main laser is initialized first in order to open serial port
-            # Way to make sure in oxxius driver?
-            self.lasers[wl] = Laser(specs)
-            self.lasers[wl].setup_control()
-=======
 
         self.log.debug(f"Setting up lasers")
         for wl, specs in self.cfg.laser_specs.items():
@@ -129,7 +117,6 @@
             self.log.debug(f"Successfully connected to {wl} laser")
             self.lasers[wl].setup_control()
             self.log.debug(f"Successfully setup {wl} laser")
->>>>>>> 25c6ca77
 
     def _setup_motion_stage(self):
         """Configure the sample stage for the ispim according to the config."""
@@ -378,13 +365,10 @@
                         laser = str(laser)
                         self.log.info(f'channel_name, {laser}', extra={'tags': ['schema']})
                         self.log.info(f'laser_wavelength, {laser} nanometers', extra={'tags': ['schema']})
-<<<<<<< HEAD
                         intensity = self.lasers[str(laser)].get_intensity()
                         laser_power = f'{intensity} milliwatts' if self.cfg.laser_specs[str(laser)]['intensity_mode'] \
                                                                    == 'power' else f'{intensity} percent'
-=======
                         laser_power = f'{self.lasers[laser].get_intensity()}'
->>>>>>> 25c6ca77
                         self.log.info(f'laser_power: {laser_power}', extra={'tags': ['schema']})
                         self.log.info(f'filter_wheel_index: {self.cfg.laser_specs[laser]["filter_index"]}',
                                       extra={'tags': ['schema']})
