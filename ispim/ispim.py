"""Abstraction of the ispim Instrument."""

# FIXME: this should live in the napari gui side, and the function
#   we want to launch in a napari thread should exist as a standalone
#   option here.
from datetime import timedelta, datetime
import calendar
import logging
import numpy as np
from pathlib import Path
from time import perf_counter, sleep, time
from mock import NonCallableMock as Mock
from threading import Thread, Event
from ispim.ispim_config import IspimConfig
from ispim.devices.frame_grabber import FrameGrabber
from ispim.devices.ni import WaveformHardware
from ispim.compute_waveforms import generate_waveforms
from serial import Serial
from tigerasi.tiger_controller import TigerController, STEPS_PER_UM
from tigerasi.device_codes import PiezoControlMode, TTLIn0Mode
from tigerasi.sim_tiger_controller import SimTigerController as SimTiger
from spim_core.spim_base import Spim
from spim_core.devices.tiger_components import SamplePose
from spim_core.processes.data_transfer import DataTransfer
<<<<<<< HEAD
from oxxius_laser import Cmd, Query, OXXIUS_COM_SETUP, OxxiusLaser
=======
from laser_base import Laser
>>>>>>> 5c4e49b8
import os
try:
    from calliphlox import DeviceState
except:
    print('could not import calliphlox')
import cv2


class Ispim(Spim):

    def __init__(self, config_filepath: str,
                 simulated: bool = False):

        self.log = logging.getLogger(f"{__name__}.{self.__class__.__name__}")
        # Log setup is handled in the parent class if we pass in a logger.
        super().__init__(config_filepath, simulated=simulated)

        self.cfg = IspimConfig(config_filepath)
        # Instantiate hardware devices
        self.frame_grabber = FrameGrabber() if not self.simulated else \
            Mock(FrameGrabber)
        self.ni = WaveformHardware(**self.cfg.daq_obj_kwds) if not self.simulated else \
            Mock(WaveformHardware)
        self.tigerbox = TigerController(**self.cfg.tiger_obj_kwds) if not \
            self.simulated else SimTiger(**self.cfg.tiger_obj_kwds,
                                         build_config={'Motor Axes': ['X', 'Y', 'Z', 'V', 'W', 'A', 'B', 'C', 'D']})
        self.sample_pose = SamplePose(self.tigerbox, **self.cfg.sample_pose_kwds)

        self.lasers = {}  # populated in _setup_lasers.

        # Extra Internal State attributes for the current image capture
        # sequence. These really only need to persist for logging purposes.
        self.total_tiles = 0  # tiles to be captured.
        self.stage_x_pos = None
        self.stage_y_pos = None

        # camera streams filled in with framegrabber.cameras
        self.stream_ids = [item for item in range(0, len(self.frame_grabber.cameras))] if not self.simulated else [0]

        # Setup hardware according to the config.
        self._setup_camera()
        self._setup_lasers()
        self._setup_motion_stage()
        # TODO, note NIDAQ is channel specific and gets instantiated within imaging loop

        # Internal state attributes.
        self.active_lasers = None  # Bookkeep which laser is configured.
        self.live_status = None  # Bookkeep if we are running in live mode.

        self.livestream_worker = None  # captures images during livestream
        self.livestream_enabled = Event()

        self.latest_frame = None
        self.latest_frame_layer = None

        # start position of scan
        self.start_pos = None
        self.im = None

        self.stack = []
        self.image_overview = None
        self.overview_process = None
        self.overview_set = Event()

        self.__sim_counter_count = 0

    def _setup_camera(self):
        """Configure general settings and set camera settings to those specified in config"""

<<<<<<< HEAD
        #TODO: Intialize offset for shape
        if self.simulated:
            self.frame_grabber.runtime = Mock()
            # self.frame_grabber.runtime.get_state.return_value = 0
=======
        # TODO: Intialize offset for shape
>>>>>>> 5c4e49b8

        self.frame_grabber.setup_cameras((self.cfg.sensor_column_count,
                                          self.cfg.sensor_row_count))

        # Initializing readout direction of camera(s)
        self.frame_grabber.set_scan_direction(0, self.cfg.scan_direction)

        # Initializing line interval of both cameras
        self.frame_grabber.set_line_interval((self.cfg.exposure_time * 1000000) /
                                             self.cfg.sensor_row_count)

        # Initializing exposure time of both cameras
        # TODO: This is assuming that the line_interval is set the same in
        #  both cameras. Should have some fail safe in case not?
        cpx_line_interval = self.frame_grabber.get_line_interval() if not self.simulated else [15, 15]
        self.frame_grabber.set_exposure_time(self.cfg.slit_width_pix *
                                             cpx_line_interval[0])
    def _setup_lasers(self):
        """Setup lasers that will be used for imaging. Warm them up, etc."""

        self.log.debug(f"Setting up lasers")
        for wl, specs in self.cfg.laser_specs.items():
<<<<<<< HEAD
            self.lasers[wl] = OxxiusLaser(self.ser, specs['prefix']) if not self.simulated \
                else Mock(OxxiusLaser)
            # TODO: Needs to not be hardcoded and find out what commands work for 561
            if int(wl) != 561:
                self.lasers[wl].set(Cmd.LaserDriverControlMode, 1)  # Set constant current mode
                self.log.debug(f"Setting up {specs['color']} laser.")
                self.lasers[wl].set(Cmd.ExternalPowerControl, 0)  # Disables external modulation
                self.lasers[wl].set(Cmd.DigitalModulation, 1)  # Enables digital modulation

        self.lasers['main'] = OxxiusLaser(self.ser) if not self.simulated \
            else Mock(OxxiusLaser)  # Set up main right and left laser with empty prefix
=======
            if specs['kwds']['port'] == 'COMxx':
                self.log.warning(f'Skipping setup for laser {wl} due to no COM port specified')
                continue
            self.lasers[wl] = Laser(specs) if not self.simulated else Mock(Laser)
            self.log.debug(f"Successfully connected to {wl} laser")
            self.lasers[wl].setup_control()
            self.log.debug(f"Successfully setup {wl} laser")
>>>>>>> 5c4e49b8

    def _setup_motion_stage(self):
        """Configure the sample stage for the ispim according to the config."""
        self.log.info("Setting backlash in Z to 0")
        self.sample_pose.set_axis_backlash(Z=0.0)
        self.log.info("Setting speeds to 1.0 mm/sec")
        self.tigerbox.set_speed(X=1.0, Y=1.0, Z=1.0)
        # Note: Tiger X is Tiling Z, Tiger Y is Tiling X, Tiger Z is Tiling Y.
        #   This axis remapping is handled upon SamplePose __init__.
        # loop over axes and verify in external mode
        # TODO, think about where to store this mapping in config
        # TODO, merge ispim commands in tigerasi
        # TODO, how to call this? via tigerbox?
        externally_controlled_axes = \
            {a.lower(): PiezoControlMode.EXTERNAL_CLOSED_LOOP for a in
             self.cfg.tiger_specs['axes'].values()}
        self.tigerbox.set_axis_control_mode(**externally_controlled_axes)

        # TODO, this needs to be buried somewhere else
        # TODO, how to store card # mappings, in config?
        self.tigerbox.set_ttl_pin_modes(in0_mode=TTLIn0Mode.MOVE_TO_NEXT_ABS_POSITION,
                                        card_address=31)

    def _setup_waveform_hardware(self, active_wavelength: list, live: bool = False):

<<<<<<< HEAD
        if self.simulated:
            self.ni.counter_task = Mock()
            self.ni.counter_task.read = self.__sim_counter_read
        if not self.livestream_enabled.is_set():       # Only configures daq on the initiation of livestream
=======
        if not self.livestream_enabled.is_set():  # Only configures daq on the initiation of livestream
>>>>>>> 5c4e49b8
            self.log.info("Configuring NIDAQ")
            self.ni.configure(self.cfg.get_period_time(), self.cfg.daq_ao_names_to_channels, len(active_wavelength),
                              live)

        self.log.info("Generating waveforms.")
        _, voltages_t = generate_waveforms(self.cfg, active_wavelength)
        self.log.info("Writing waveforms to hardware.")
        self.ni.assign_waveforms(voltages_t)

    def __sim_counter_read(self):
        count = self.__sim_counter_count
        self.__sim_counter_count += 1
        return count

    # TODO: this should be a base class thing.s
    def check_ext_disk_space(self, dataset_size):
        self.log.warning("Checking disk space not implemented.")

    def wait_to_stop(self, axis: str, desired_position: int):
        """Wait for stage to stop moving. IN SAMPLE POSE"""
        start = time()
        while self.sample_pose.is_moving():
            pos = self.sample_pose.get_position()
            distance = abs(pos[axis.lower()] - desired_position)
            if distance < 1.0 or time() - start > 60:
                self.tigerbox.halt()
                break
            else:
                self.log.info(f"Stage is still moving! {axis} = {pos[axis.lower()]} -> {desired_position}")
                sleep(0.1)

    def run_from_config(self):

        if self.livestream_enabled.is_set():
            self.stop_livestream()
        self.collect_volumetric_image(self.cfg.volume_x_um,
                                      self.cfg.volume_y_um,
                                      self.cfg.volume_z_um,
                                      self.cfg.z_step_size_um,
                                      self.cfg.imaging_specs['laser_wavelengths'],
                                      self.cfg.scan_speed_mm_s,
                                      self.cfg.tile_overlap_x_percent,
                                      self.cfg.tile_overlap_y_percent,
                                      self.cfg.tile_prefix,
                                      self.cfg.imaging_specs['filetype'],
                                      self.cfg.local_storage_dir,
                                      self.img_storage_dir,
                                      self.deriv_storage_dir)

    def collect_volumetric_image(self, volume_x_um: float, volume_y_um: float,
                                 volume_z_um: float,
                                 z_step_size_um: float,
                                 channels: list,
                                 scan_speed_mm_s,
                                 tile_overlap_x_percent: float,
                                 tile_overlap_y_percent: float,
                                 tile_prefix: str,
                                 filetype: str,
                                 local_storage_dir: Path = Path("."),
                                 img_storage_dir: Path = None,
                                 deriv_storage_dir: Path = None, ):
        """Collect a tiled volumetric image with specified size/overlap specs.
        """

        x_grid_step_um, y_grid_step_um = self.get_xy_grid_step(tile_overlap_x_percent,
                                                               tile_overlap_y_percent)

        # Calculate number of tiles in XYZ
        # Always round up so that we cover the desired imaging region.
        xtiles, ytiles, ztiles = self.get_tile_counts(tile_overlap_x_percent,
                                                      tile_overlap_y_percent,
                                                      z_step_size_um,
                                                      volume_x_um,
                                                      volume_y_um,
                                                      volume_z_um)

        self.total_tiles = xtiles * ytiles * ztiles
        # Check if we will violate storage directory limits with our
        #   run. (Check local and external storage.)
        gigabytes_per_image = self.cfg.bytes_per_image / (1024 ** 3)
        dataset_gigabytes = self.total_tiles * gigabytes_per_image
        try:  # Log errors if they occur.
            self.check_ext_disk_space(dataset_gigabytes)
        except AssertionError as e:
            self.log.error(e)
            raise
        # TODO, test network speeds?
        # TODO, check that networked storage is visible?
        # Log relevant info about this imaging run.
        self.log.info(f'session_start_time, {datetime.now().strftime("%Y-%m-%dT%H:%M:%S")}',
                      extra={'tags': ['schema']})
        self.log.info(f'local_storage_directory, {local_storage_dir}', extra={'tags': ['schema']})
        self.log.info(f'external_storage_directory, {img_storage_dir}', extra={'tags': ['schema']})
        self.log.info(f'specimen_id,{self.cfg.imaging_specs["subject_id"]}', extra={'tags': ['schema']})
        self.log.info(f'subject_id,{self.cfg.imaging_specs["subject_id"]}', extra={'tags': ['schema']})
        self.log.info(f'instrument_id, iSpim 1')
        self.log.info(f'chamber_immersion_medium, {self.cfg.immersion_medium}', extra={'tags': ['schema']})
        self.log.info(f'chamber_immersion_refractive_index, '
                      f'{self.cfg.immersion_medium_refractive_index}', extra={'tags': ['schema']})

        self.log.info(f"Total tiles: {self.total_tiles}.")
        self.log.info(f"Total disk space: {dataset_gigabytes:.2f}[GB].")
        run_time_days = self.total_tiles / (self.cfg.tiles_per_second * 3600. * 24.)
        completion_date = datetime.now() + timedelta(days=run_time_days)
        date_str = completion_date.strftime("%d %b, %Y at %H:%M %p")
        weekday = calendar.day_name[completion_date.weekday()]
        self.log.info(f"Time Esimate: {run_time_days:.2f} days. Imaging run "
                      f"should finish after {weekday}, {date_str}.")
        self.log.info(f"Desired dimensions: {volume_x_um:.1f}[um] x "
                      f"{volume_y_um:.1f}[um] x {volume_z_um:.1f}[um]")
        actual_vol_x_um = self.cfg.tile_size_x_um + (xtiles - 1) * x_grid_step_um
        actual_vol_y_um = self.cfg.tile_size_y_um + (ytiles - 1) * y_grid_step_um
        actual_vol_z_um = z_step_size_um * ((ztiles - 1))
        self.log.info(f"Actual dimensions: {actual_vol_x_um:.1f}[um] x "
                      f"{actual_vol_y_um:.1f}[um] x {actual_vol_z_um:.1f}[um]")
        self.log.info(f"X grid step: {x_grid_step_um} [um]")
        self.log.info(f"Y grid step: {y_grid_step_um} [um]")
        self.log.info(f"Z grid step: {z_step_size_um} [um]")
        self.log.info(f"Z grid step: {z_step_size_um} [um]")
        self.log.info(f'xtiles: {xtiles}, ytiles: {ytiles}, ztiles: {ztiles}')
        # TODO, check if stage homing is necessary?

        # Move sample to preset starting position
        if self.start_pos is not None:
            # Start position is in SAMPLE POSE
            self.log.info(f'Moving to starting position at {self.start_pos["x"]}, '
                          f'{self.start_pos["y"]}, '
                          f'{self.start_pos["z"]}')
            self.sample_pose.move_absolute(x=self.start_pos['x'])
            self.wait_to_stop('x', self.start_pos['x'])  # wait_to_stop uses SAMPLE POSE
            self.sample_pose.move_absolute(y=self.start_pos['y'])
            self.wait_to_stop('y', self.start_pos['y'])
            self.sample_pose.move_absolute(z=self.start_pos['z'])
            self.wait_to_stop('z', self.start_pos['z'])
            self.log.info(f'Stage moved to {self.sample_pose.get_position()}')
            # TODO: If reinstate self.sample_pose.zero_in_place() need to set start_pos back to None
        else:
            self.set_scan_start(self.sample_pose.get_position())

        # Set the sample starting location as the origin.
        # self.sample_pose.zero_in_place()

        transfer_processes = None  # Reference to external tiff transfer process.
        # Stage positions in SAMPLE POSE
        self.stage_x_pos, self.stage_y_pos, self.stage_z_pos = (self.start_pos['x'],
                                                                self.start_pos['y'],
                                                                self.start_pos['z'])
        try:
            for j in range(ytiles):
                # move back to x=0 which maps to z=0
                self.stage_x_pos = self.start_pos['x']  # Both in SAMPLE POSE

                # TODO: handle this through sample pose class, which remaps axes
                self.log.info("Setting speed in Y to 1.0 mm/sec")
                self.tigerbox.set_speed(Z=1.0)  # Z maps to Y

                # TODO: handle this through sample pose class, which remaps axes
                self.log.info(f"Moving to Y = {self.stage_y_pos}.")
                self.tigerbox.move_absolute(z=round(self.stage_y_pos))
                self.wait_to_stop('y', self.stage_y_pos)  # wait_to_stop uses SAMPLE POSE

                for i in range(xtiles):
                    # Move to specified X position
                    # TODO: handle this through sample pose class, which remaps axes
                    self.log.debug("Setting speed in X to 1.0 mm/sec")
                    self.tigerbox.set_speed(Y=1.0)  # Y maps to X
                    self.log.debug(f"Moving to X = {round(self.stage_x_pos)}.")
                    self.tigerbox.move_absolute(y=round(self.stage_x_pos))
                    self.wait_to_stop('x', self.stage_x_pos)  # wait_to_stop uses SAMPLE POSE

                    # TODO: handle this through sample pose class, which remaps axes
                    # Move to specified Z position
                    self.log.debug("Setting speed in Z to 1.0 mm/sec")
                    self.tigerbox.set_speed(X=1.0)  # X maps to Z
                    self.log.debug("Applying extra move to take out backlash.")
                    z_backup_pos = -STEPS_PER_UM * self.cfg.stage_backlash_reset_dist_um
                    self.tigerbox.move_absolute(x=round(z_backup_pos))
                    self.log.info(f"Moving to Z = {self.stage_z_pos}.")
                    self.tigerbox.move_absolute(x=self.stage_z_pos)
                    self.wait_to_stop('z', self.stage_z_pos)  # wait_to_stop uses SAMPLE POSE

                    self.log.info(f"Setting scan speed in Z to {scan_speed_mm_s} mm/sec.")
                    self.tigerbox.set_speed(X=scan_speed_mm_s)
                    self.log.info(f"Actual speed {self.tigerbox.get_speed('x')}mm/sec.")

                    self.log.info(f"Setting up lasers for active channels: {channels}")
                    self.setup_imaging_for_laser(channels)

                    # Setup capture of next Z stack.
                    # TODO: CPX handels how to save files. How to name files for all channels?
                    filetype_suffix = 'tiff' if filetype == 'Tiff' else 'zarr'  # if filetype is trash, it'll be zarr but doesn't matter
                    channel_string = '_'.join(map(str, self.active_lasers))
                    filenames = [
                        f"{tile_prefix}_X_{i:0>4d}_Y_{j:0>4d}_Z_{0:0>4d}_ch_{channel_string}.{filetype_suffix}"
                        # add all channel names
                        for
                        camera in self.stream_ids]

                    os.makedirs(local_storage_dir, exist_ok=True)  # Make local directory if not already created
                    filepath_srcs = [local_storage_dir / f for f in filenames]
                    self.log.info(f"Collecting tile stacks at "
                                  f"({self.stage_x_pos / STEPS_PER_UM}, "
                                  f"{self.stage_y_pos / STEPS_PER_UM}) [um] "
                                  f"for channels {channels} and saving to: {filepath_srcs}")
                    # TODO: consider making z step size a fn parameter instead of
                    #   collected strictly from the config.

                    # Logging for JSON schema
                    self.log.info(f'chamber_immersion_refractive_index, '
                                  f'{self.cfg.immersion_medium_refractive_index}', extra={'tags': ['schema']})
                    self.log.info(f'file_name, {filenames}', extra={'tags': ['schema']})
                    self.log.info(f'x_voxel_size, {self.cfg.tile_size_x_um} micrometers',
                                  extra={'tags': ['schema']})  # size of pixels
                    self.log.info(f'y_voxel_size, {self.cfg.tile_size_y_um} micrometers', extra={'tags': ['schema']})
                    self.log.info(f'z_voxel_size, {z_step_size_um} micrometers', extra={'tags': ['schema']})
                    self.log.info(f'tile_x_position, {self.stage_x_pos * 0.0001} millimeters',
                                  extra={'tags': ['schema']})
                    self.log.info(f'tile_y_position, {self.stage_y_pos * 0.0001} millimeters',
                                  extra={'tags': ['schema']})
                    self.log.info(f'tile_z_positione, {self.stage_z_pos * 0.0001} millimeters',
                                  extra={'tags': ['schema']})
                    self.log.info(f'lightsheet_angle, 45 degrees', extra={'tags': ['schema']})

                    for laser in self.active_lasers:
                        laser = str(laser)
                        self.log.info(f'channel_name, {laser}', extra={'tags': ['schema']})
                        self.log.info(f'laser_wavelength, {laser} nanometers', extra={'tags': ['schema']})
                        intensity = self.lasers[str(laser)].get_intensity()
                        laser_power = f'{intensity} milliwatts' if self.cfg.laser_specs[str(laser)]['intensity_mode'] \
                                                                   == 'power' else f'{intensity} percent'
                        laser_power = f'{self.lasers[laser].get_intensity()}'
                        self.log.info(f'laser_power: {laser_power}', extra={'tags': ['schema']})
                        self.log.info(f'filter_wheel_index: {self.cfg.laser_specs[laser]["filter_index"]}',
                                      extra={'tags': ['schema']})
                        # Every variable in calculate waveforms
                        for key in self.cfg.laser_specs[laser]['etl']:
                            self.log.info(f'daq etl {key}: {self.cfg.laser_specs[laser]["etl"][key]} volts',
                                          extra={'tags': ['schema']})
                        for key in self.cfg.laser_specs[laser]['galvo']:
                            self.log.info(f'daq galvo {key}: {self.cfg.laser_specs[laser]["galvo"][key]} volts',
                                          extra={'tags': ['schema']})

                    # Convert to [mm] units for tigerbox.
                    slow_scan_axis_position = self.stage_x_pos / STEPS_PER_UM / 1000.0
                    self._collect_stacked_tiff(slow_scan_axis_position,
                                               ztiles,
                                               z_step_size_um,
                                               filepath_srcs,
                                               filetype)

                    # Start transferring file to its destination.
                    # Note: Image transfer is faster than image capture, but
                    #   we still wait for prior process to finish.
                    if transfer_processes is not None:
                        self.log.info(f"Waiting for {filetype} transfer process "
                                      "to complete.")
                        for p in transfer_processes:
                            p.join()
                    if img_storage_dir is not None:
                        filepath_dests = [img_storage_dir / f for f in filenames]
                        self.log.info("Starting transfer process for "
                                      f"{filepath_dests}.")
                        # ↓TODO, use xcopy transfer for speed
                        transfer_processes = [DataTransfer(filepath_srcs[streams],
                                                           filepath_dests[streams]) for streams in self.stream_ids]
                        for p in transfer_processes:
                            p.start()
                    # TODO, set speed of sample Z / tiger X axis to ~1

                    self.stage_x_pos += x_grid_step_um * STEPS_PER_UM
                self.stage_y_pos += y_grid_step_um * STEPS_PER_UM

        finally:
            # TODO, implement sample pose so below can be uncommented
            # self.log.info("Returning to start position.")
            # self.sample_pose.move_absolute(x=0, y=0, z=0, wait=True)
            if transfer_processes is not None:
                self.log.info("Joining file transfer processes.")
                for p in transfer_processes:
                    p.join()
            self.log.info(f"Closing NI tasks")
            self.ni.close() if not self.overview_set.is_set() else self.ni.stop()  # TODO: Should we just stop ni card anyways in case we want to image after?
            self.log.info(f"Closing camera")
            self.frame_grabber.runtime.abort()
            for wl, specs in self.cfg.laser_specs.items():
                self.lasers[str(wl)].disable()
            self.active_lasers = None
            self.log.info(f'Ending time: {datetime.now().strftime("%Y,%m,%d,%H,%M,%S")}', extra={'tags': ['schema']})

    def _collect_stacked_tiff(self, slow_scan_axis_position: float,
                              tile_count, tile_spacing_um: float,
                              filepath_srcs: list[Path],
                              filetype: str):

        self.log.info(f"Configuring stage scan parameters")
        self.log.info(f"Starting scan at Z = {self.stage_z_pos / STEPS_PER_UM / 1000} mm")
        self.sample_pose.setup_finite_tile_scan('z', 'x',
                                                fast_axis_start_position=self.stage_z_pos / STEPS_PER_UM / 1e3,
                                                slow_axis_start_position=slow_scan_axis_position,
                                                slow_axis_stop_position=slow_scan_axis_position,
                                                tile_count=tile_count, tile_interval_um=tile_spacing_um,
                                                line_count=1)
        # tile_spacing_um = 0.0055 um (property of stage) x ticks
        # Specify fast axis = Tiger x, slow axis = Tiger y,

        self.log.info(f"Configuring framegrabber")
        self._setup_camera()
        self.frame_grabber.setup_stack_capture(filepath_srcs, (tile_count * len(self.cfg.imaging_wavelengths)),
                                               filetype)
        # TODO: Why doesn't this work?
        # while self.frame_grabber.runtime.get_state() != DeviceState.Armed:  # Check if camera is configured
        #     sleep(.05)

        if self.overview_process is not None:  # If doing an overview image, wait till previous tile is done
            if self.overview_process.is_alive():
                self.overview_process.join()
        self.stack = None  # Clear stack buffer
        self.stack = [None] * (tile_count)  # Create buffer the size of stacked image

        self.frame_grabber.start()
        self.ni.start()
        self.log.info(f"Starting scan.")
        self.tigerbox.start_scan()

        prev_frame_count = 0
        curr_frame_count = 0
        while self.ni.counter_task.read() < tile_count:
            for streams in self.stream_ids:
                frame_count = self.framedata(streams)
            curr_frame_count += frame_count
            if curr_frame_count != prev_frame_count:
                prev_frame_count = curr_frame_count
                self.log.info(f'Total frames: {tile_count * len(self.cfg.imaging_wavelengths)} '
                              f'-> Frames collected: {curr_frame_count}')
            else:
                print('No new frames')
            sleep(0.05)
        self.log.info('NI task completed')

        if self.overview_set.is_set():
            self.overview_process = Thread(target=self.create_overview)
            self.overview_process.start()  # If doing an overview image, start down sampling and mips

        self.log.info('Waiting for camera to finish')
        start = time()
<<<<<<< HEAD
        if not self.simulated:
            while self.frame_grabber.runtime.get_state() == DeviceState.Running:  # Check if camera is finished
                sleep(.05)
                if time() - start > 60:
                    self.log.info('Task timed out')
                    break
=======
        while self.frame_grabber.runtime.get_state() == DeviceState.Running:  # Check if camera is finished
            sleep(.05)
            if time() - start > 10:
                self.log.info('Task timed out')
                break
>>>>>>> 5c4e49b8

        self.log.info('Stopping camera')
        self.frame_grabber.runtime.abort()
        self.log.info('Stopping NI Card')
        self.ni.stop()
        self.log.info('Stack complete')

    def _acquisition_livestream_worker(self):

        """Worker yielding the latest frame and frame id during acquisition"""

        while True:
            if self.latest_frame is not None:
                yield self.latest_frame, self.cfg.imaging_wavelengths[self.latest_frame_layer %
                                                                      (len(self.cfg.imaging_wavelengths)) - 1]

            sleep(1 / 17)

    def framedata(self, stream):
        if self.simulated:
            return 1
        if a := self.frame_grabber.runtime.get_available_data(stream):
            packet = a.get_frame_count()
            f = next(a.frames())
            self.latest_frame = f.data().squeeze().copy()
            self.latest_frame_layer = f.metadata().frame_id

            if self.overview_set.is_set():
                for f in a.frames():
                    self.stack[f.metadata().frame_id] = f.data().squeeze().copy()

            f = None  # <-- fails to get the last frames if this is held?
            a = None  # <-- fails to get the last frames if this is held?
            logging.debug(
                f"Frames in packet: {packet}"
            )
            return packet
        return 0

    def quick_scan(self):

        """Quick overview scan function """

        xtiles, ytiles, self.ztiles = self.get_tile_counts(self.cfg.tile_overlap_x_percent,
                                                           self.cfg.tile_overlap_y_percent,
                                                           self.cfg.z_step_size_um * 10,
                                                           self.cfg.volume_x_um,
                                                           self.cfg.volume_y_um,
                                                           self.cfg.volume_z_um)

        self.image_overview = None  # Clear previous image overview if any
        self.image_overview = []  # Create empty array size of tiles
        self.overview_set.set()
        self.collect_volumetric_image(self.cfg.volume_x_um, self.cfg.volume_y_um,
                                      self.cfg.volume_z_um, self.cfg.z_step_size_um * 10,
                                      self.cfg.imaging_wavelengths,
                                      ((self.cfg.z_step_size_um * 10 / 1000) / (((
                                                                                             self.cfg.get_period_time() + .005) * len(
                                          self.cfg.imaging_wavelengths)) + 0.01)),
                                      self.cfg.tile_overlap_x_percent, self.cfg.tile_overlap_y_percent,
                                      self.cfg.tile_prefix, 'Trash', self.cfg.local_storage_dir)
        if self.overview_process != None:
            self.overview_process.join()

        # Create empty array size of overview image
        rows = np.shape(self.image_overview[0])[0]
        cols = self.image_overview[0].shape[1]
        # total_columns = self.image_overview[x].shape[1]
        overlap = round((self.cfg.tile_overlap_x_percent / 100) * rows)
        overlap_rows = rows - overlap
        reshaped = np.zeros(((xtiles * rows) - (overlap * (xtiles - 1)), ytiles * cols))

        for x in range(0, xtiles):
            for y in range(0, ytiles):
                cols = self.image_overview[0].shape[1]  # Account for lost frames
                if x == xtiles - 1:
                    reshaped[x * overlap_rows:(x * overlap_rows) + rows, y * cols:(y + 1) * cols] = self.image_overview[
                        0]
                else:
                    reshaped[x * overlap_rows:(x + 1) * overlap_rows, y * cols:(y + 1) * cols] = self.image_overview[0][
                                                                                                 0:overlap_rows]
                del self.image_overview[0]

        self.overview_set.clear()
        # TODO: How to now overwrite?
        cv2.imwrite(
            fr'{self.cfg.local_storage_dir}\overview_img_{"_".join(map(str, self.cfg.imaging_wavelengths))}.tiff',
            reshaped)  # Save overview
        # Move back to start position
        self.sample_pose.move_absolute(x=self.start_pos['x'])
        self.wait_to_stop('x', self.start_pos['x'])  # wait_to_stop uses SAMPLE POSE
        self.sample_pose.move_absolute(y=self.start_pos['y'])
        self.wait_to_stop('y', self.start_pos['y'])
        self.sample_pose.move_absolute(z=self.start_pos['z'])
        self.wait_to_stop('z', self.start_pos['z'])
        self.log.info(f'Stage moved to {self.sample_pose.get_position()}')

        self.start_pos = None  # Reset start position

        return reshaped, xtiles

    def create_overview(self):

        """Create overview image from a stack"""

        self.stack = [i for i in self.stack if i is not None]  # Remove dropped tiles
        self.stack = np.array(self.stack, dtype=object)
        half_col = round(self.cfg.sensor_column_count / 2)
        # only use slitwidth pixels
        slit_width = [x[:, half_col - self.cfg.slit_width_pix:half_col + self.cfg.slit_width_pix] for x in
                      self.stack[0:-1]]
        # downsampled = [x[0::10, 0::10] for x in slit_width]           # Down sample by 10, scikitimage downscale local mean, gpu downsample
        mipstack = [np.max(x, axis=1) for x in slit_width]  # Max projection
        mipstack = np.array(mipstack)

        # Reshape max
        rows = mipstack[0].shape[0]
        cols = mipstack.shape[0]
        reshaped = np.ones((self.ztiles, rows))
        reshaped[0:cols, :] = mipstack
        self.image_overview.append(np.rot90(np.array(reshaped)))

    def start_livestream(self, wavelength: list):
        """Repeatedly play the daq waveforms and buffer incoming images."""

        # Bail early if it's started.
        if self.livestream_enabled.is_set():
            self.log.warning("Not starting. Livestream is already running.")
            return
        self.log.debug("Starting livestream.")
        self.log.warning(f"Turning on the {wavelength}[nm] lasers.")
        self.setup_imaging_for_laser(wavelength, live=True)
        self.frame_grabber.setup_stack_capture([self.cfg.local_storage_dir], 1000000, 'Trash')
        self.livestream_enabled.set()
        # Launch thread for picking up camera images.

    def stop_livestream(self, wait: bool = False):
        # Bail early if it's already stopped.

        if not self.livestream_enabled.is_set():
            self.log.warning("Not starting. Livestream is already stopped.")
            return
        wait_cond = "" if wait else "not "
        self.log.debug(f"Disabling livestream and {wait_cond}waiting.")
        self.livestream_enabled.clear()
        self.frame_grabber.runtime.abort()  # Abort for livestream because total frames are never being met

        self.ni.stop()
        self.ni.close()

        for laser in self.active_lasers: self.lasers[str(laser)].disable()
        self.active_lasers = None

    def _livestream_worker(self):
        """Pulls images from the camera and puts them into the ring buffer."""

        self.frame_grabber.start()
        self.ni.start()
        self.active_lasers.sort()

        while self.livestream_enabled.is_set():
            if self.simulated:
                sleep(1 / 16)
                blank = np.zeros((self.cfg.sensor_row_count,
                                  self.cfg.sensor_column_count),
                                 dtype=self.cfg.image_dtype)
                noise = np.random.normal(0, .1, blank.shape)
                yield noise + blank, 1

            elif packet := self.frame_grabber.runtime.get_available_data(self.stream_ids[0]):
                f = next(packet.frames())
                metadata = f.metadata()

                # TODO: Why does this work?
                layer_num = metadata.frame_id % (len(self.active_lasers)) - 1 if len(self.active_lasers) > 1 else -1
                im = f.data().squeeze().copy()
                f = None
                packet = None
                sleep((1 / self.cfg.daq_obj_kwds[
                    'livestream_frequency_hz']) * .1)

                yield im, self.active_lasers[layer_num + 1]

    def setup_imaging_for_laser(self, wavelength: list, live: bool = False):
        """Configure system to image with the desired laser wavelength.
        """
        # Bail early if this laser is already setup in the previously set mode.
        if self.active_lasers == wavelength:
            self.log.info("Skipping daq setup. Laser already provisioned.")
            return
        live_status_msg = " in live mode" if self.livestream_enabled.is_set() else ""
        self.log.info(f"Configuring {wavelength}[nm] laser{live_status_msg}.")

        if self.active_lasers is not None:
            for laser in self.active_lasers: self.lasers[str(laser)].disable()

        # Reprovision the DAQ.
        self._setup_waveform_hardware(wavelength, live)
        self.active_lasers = wavelength
        for laser in self.active_lasers: self.lasers[str(laser)].enable()

    def set_scan_start(self, start):

        """Set start position of scan in sample pose.
        :param start: start position of scan"""

        self.start_pos = start
        self.log.info(f'Scan start position set to {self.start_pos}')

    def close(self):
        """Safely close all open hardware connections."""
        self.tigerbox.ser.close()
        self.frame_grabber.close()
        self.ni.close()
        for wavelength, laser in self.lasers.items():
            self.log.info(f"Powering down {wavelength}[nm] laser.")
            laser.disable()
        super().close()<|MERGE_RESOLUTION|>--- conflicted
+++ resolved
@@ -22,16 +22,9 @@
 from spim_core.spim_base import Spim
 from spim_core.devices.tiger_components import SamplePose
 from spim_core.processes.data_transfer import DataTransfer
-<<<<<<< HEAD
-from oxxius_laser import Cmd, Query, OXXIUS_COM_SETUP, OxxiusLaser
-=======
 from laser_base import Laser
->>>>>>> 5c4e49b8
 import os
-try:
-    from calliphlox import DeviceState
-except:
-    print('could not import calliphlox')
+from calliphlox import DeviceState
 import cv2
 
 
@@ -96,14 +89,10 @@
     def _setup_camera(self):
         """Configure general settings and set camera settings to those specified in config"""
 
-<<<<<<< HEAD
         #TODO: Intialize offset for shape
         if self.simulated:
             self.frame_grabber.runtime = Mock()
             # self.frame_grabber.runtime.get_state.return_value = 0
-=======
-        # TODO: Intialize offset for shape
->>>>>>> 5c4e49b8
 
         self.frame_grabber.setup_cameras((self.cfg.sensor_column_count,
                                           self.cfg.sensor_row_count))
@@ -126,19 +115,6 @@
 
         self.log.debug(f"Setting up lasers")
         for wl, specs in self.cfg.laser_specs.items():
-<<<<<<< HEAD
-            self.lasers[wl] = OxxiusLaser(self.ser, specs['prefix']) if not self.simulated \
-                else Mock(OxxiusLaser)
-            # TODO: Needs to not be hardcoded and find out what commands work for 561
-            if int(wl) != 561:
-                self.lasers[wl].set(Cmd.LaserDriverControlMode, 1)  # Set constant current mode
-                self.log.debug(f"Setting up {specs['color']} laser.")
-                self.lasers[wl].set(Cmd.ExternalPowerControl, 0)  # Disables external modulation
-                self.lasers[wl].set(Cmd.DigitalModulation, 1)  # Enables digital modulation
-
-        self.lasers['main'] = OxxiusLaser(self.ser) if not self.simulated \
-            else Mock(OxxiusLaser)  # Set up main right and left laser with empty prefix
-=======
             if specs['kwds']['port'] == 'COMxx':
                 self.log.warning(f'Skipping setup for laser {wl} due to no COM port specified')
                 continue
@@ -146,7 +122,6 @@
             self.log.debug(f"Successfully connected to {wl} laser")
             self.lasers[wl].setup_control()
             self.log.debug(f"Successfully setup {wl} laser")
->>>>>>> 5c4e49b8
 
     def _setup_motion_stage(self):
         """Configure the sample stage for the ispim according to the config."""
@@ -172,14 +147,10 @@
 
     def _setup_waveform_hardware(self, active_wavelength: list, live: bool = False):
 
-<<<<<<< HEAD
         if self.simulated:
             self.ni.counter_task = Mock()
             self.ni.counter_task.read = self.__sim_counter_read
         if not self.livestream_enabled.is_set():       # Only configures daq on the initiation of livestream
-=======
-        if not self.livestream_enabled.is_set():  # Only configures daq on the initiation of livestream
->>>>>>> 5c4e49b8
             self.log.info("Configuring NIDAQ")
             self.ni.configure(self.cfg.get_period_time(), self.cfg.daq_ao_names_to_channels, len(active_wavelength),
                               live)
@@ -525,20 +496,12 @@
 
         self.log.info('Waiting for camera to finish')
         start = time()
-<<<<<<< HEAD
         if not self.simulated:
             while self.frame_grabber.runtime.get_state() == DeviceState.Running:  # Check if camera is finished
                 sleep(.05)
-                if time() - start > 60:
+                if time() - start > 10:
                     self.log.info('Task timed out')
                     break
-=======
-        while self.frame_grabber.runtime.get_state() == DeviceState.Running:  # Check if camera is finished
-            sleep(.05)
-            if time() - start > 10:
-                self.log.info('Task timed out')
-                break
->>>>>>> 5c4e49b8
 
         self.log.info('Stopping camera')
         self.frame_grabber.runtime.abort()
