--- conflicted
+++ resolved
@@ -27,10 +27,7 @@
 import tifffile
 import shutil
 from vortran_laser import stradus
-<<<<<<< HEAD
 import subprocess
-=======
->>>>>>> 9240ea2c
 
 class Ispim(Spim):
 
@@ -218,7 +215,6 @@
         transfer_speed_s = self.cfg.estimates['network_speed_Bps']
         file_transfer_time_s = est_filesize/transfer_speed_s
 
-<<<<<<< HEAD
         # if file_transfer_time_s > stack_time_s:
         #     total_time_s = file_transfer_time_s *x_y_tiles
         # else:
@@ -226,13 +222,6 @@
         #     # Add one file_transfer_time to account for last tile
 
         total_time_s = (file_transfer_time_s * x_y_tiles) + (stack_time_s*x_y_tiles)
-=======
-        if file_transfer_time_s > stack_time_s and not self.overview_set.is_set():
-            total_time_s = file_transfer_time_s*x_y_tiles
-        else:
-            total_time_s = (stack_time_s*x_y_tiles*len(self.cfg.imaging_wavelengths)) + file_transfer_time_s
-            # Add one file_transfer_time to account for last tile 
->>>>>>> 9240ea2c
         total_time_day = total_time_s / 86400
         self.log.info(f"Scan will take approximately {total_time_day}")
         completion_date = datetime.now() + timedelta(days=total_time_day)
@@ -252,11 +241,7 @@
             while self.sample_pose.is_moving():
                 pos = self.sample_pose.get_position()
                 distance = abs(pos[axis.lower()] - desired_position)
-<<<<<<< HEAD
                 if distance < 1.0 or time()-start > 60:
-=======
-                if distance < 1.0 or time()-start > 20:
->>>>>>> 9240ea2c
                     self.tigerbox.halt()
                     break
                 else:
@@ -389,17 +374,17 @@
             laser_power = f'{intensity} milliwatts' if self.cfg.laser_specs[str(laser)]['intensity_mode'] \
                                                        == 'power' else f'{intensity} percent'
             laser_power = f'{self.lasers[laser].get_setpoint()}'
-            self.log.info(f'laser_power, {laser_power}', extra={'tags': ['schema']})
-            self.log.info(f'filter_wheel_index, {self.cfg.laser_specs[laser]["filter_index"]}',
+            self.log.info(f'laser_power: {laser_power}', extra={'tags': ['schema']})
+            self.log.info(f'filter_wheel_index: {self.cfg.laser_specs[laser]["filter_index"]}',
                           extra={'tags': ['schema']})
             # Every variable in calculate waveforms
             for key in self.cfg.laser_specs[laser]['etl']:
-                self.log.info(f'daq etl {key}, {self.cfg.laser_specs[laser]["etl"][key]} volts',
+                self.log.info(f'daq etl {key}: {self.cfg.laser_specs[laser]["etl"][key]} volts',
                               extra={'tags': ['schema']})
             for key in self.cfg.laser_specs[laser]['galvo']:
-                self.log.info(f'daq galvo {key}, {self.cfg.laser_specs[laser]["galvo"][key]} volts',
+                self.log.info(f'daq galvo {key}: {self.cfg.laser_specs[laser]["galvo"][key]} volts',
                               extra={'tags': ['schema']})
-        #TODO: add in schema log position
+
         try:
             for j in range(ytiles):
                 # move back to x=0 which maps to z=0
@@ -580,7 +565,6 @@
                               f'-> Frames collected: {curr_frame_count}')
             else:
                 print('No new frames')
-
             sleep(self.cfg.get_period_time() + self.cfg.jitter_time_s) if not self.simulated else sleep(.01)
 
         self.log.info('NI task completed')
@@ -796,16 +780,10 @@
                 im = f.data().squeeze().copy()
                 f = None
                 packet = None
-<<<<<<< HEAD
-                sleep((1 / self.cfg.daq_obj_kwds[
-                    'livestream_frequency_hz']))
-
-=======
->>>>>>> 9240ea2c
+
                 yield im, self.active_lasers[layer_num + 1]
 
             sleep((1 / self.cfg.daq_obj_kwds['livestream_frequency_hz']))
-            #yield
 
     def setup_imaging_for_laser(self, wavelength: list, live: bool = False):
         """Configure system to image with the desired laser wavelength.
