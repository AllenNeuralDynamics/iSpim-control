--- conflicted
+++ resolved
@@ -88,7 +88,7 @@
     def _setup_camera(self):
         """Configure general settings and set camera settings to those specified in config"""
 
-        # TODO: Intialize offset for shape
+        #TODO: Intialize offset for shape
 
         self.frame_grabber.setup_cameras((self.cfg.sensor_column_count,
                                           self.cfg.sensor_row_count))
@@ -215,25 +215,14 @@
 
         # Calculate number of tiles in XYZ
         # Always round up so that we cover the desired imaging region.
-<<<<<<< HEAD
-        xsteps = round(volume_x_um / x_grid_step_um)
-        ysteps = round(volume_y_um / y_grid_step_um)
-        zsteps = round(volume_z_um / z_step_size_um)
-        xtiles, ytiles, ztiles = (1 + xsteps, 1 + ysteps, 1 + zsteps)
-        self.total_tiles = xtiles * ytiles * ztiles * len(channels)
-
-=======
         xtiles, ytiles, ztiles = self.get_tile_counts(tile_overlap_x_percent,
                                                       tile_overlap_y_percent,
-                                                      self.cfg.z_step_size_um,
-                                                      # TODO: Put parameter in collect_volumetric_image of z step size
+                                                      z_step_size_um,
                                                       volume_x_um,
                                                       volume_y_um,
                                                       volume_z_um)
 
-        #ztiles = ztiles * len(channels)
         self.total_tiles = xtiles * ytiles * ztiles
->>>>>>> 75a7d48c
         # Check if we will violate storage directory limits with our
         #   run. (Check local and external storage.)
         gigabytes_per_image = self.cfg.bytes_per_image / (1024 ** 3)
@@ -245,7 +234,7 @@
             raise
         # TODO, test network speeds?
         # TODO, check that networked storage is visible?
-
+        # Log relevant info about this imaging run.
         self.schema_log.info(f'session_start_time, {datetime.now().strftime("%Y-%m-%dT%H:%M:%S")}')
         self.schema_log.info(f'local_storage_directoru, {local_storage_dir}')
         self.schema_log.info(f'external_storage_directory, {img_storage_dir}')
@@ -255,10 +244,6 @@
         self.schema_log.info(f'chamber_immersion_medium, {self.cfg.experiment_specs.immersion_medium}')
         self.schema_log.info(f'chamber_immersion_refractive_index, '
                              f'{self.cfg.experiment_specs.immersion_medium_refractive_index}')
-
-        # Log relevant info about this imaging run.
-
-        self.schema_log.info(f'Starting time: {datetime.now().strftime("%Y,%m,%d,%H,%M,%S")}')
 
         self.log.info(f"Total tiles: {self.total_tiles}.")
         self.log.info(f"Total disk space: {dataset_gigabytes:.2f}[GB].")
@@ -270,25 +255,16 @@
                       f"should finish after {weekday}, {date_str}.")
         self.log.info(f"Desired dimensions: {volume_x_um:.1f}[um] x "
                       f"{volume_y_um:.1f}[um] x {volume_z_um:.1f}[um]")
-<<<<<<< HEAD
-        actual_vol_x_um = self.cfg.tile_size_x_um + xsteps * x_grid_step_um
-        actual_vol_y_um = self.cfg.tile_size_y_um + ysteps * y_grid_step_um
-        actual_vol_z_um = z_step_size_um * (1 + zsteps)
-=======
         actual_vol_x_um = self.cfg.tile_size_x_um + (xtiles - 1) * x_grid_step_um
         actual_vol_y_um = self.cfg.tile_size_y_um + (ytiles - 1) * y_grid_step_um
-        actual_vol_z_um = self.cfg.z_step_size_um * ((ztiles / len(channels) - 1))
->>>>>>> 75a7d48c
+        actual_vol_z_um = self.cfg.z_step_size_um * ((ztiles - 1))
         self.log.info(f"Actual dimensions: {actual_vol_x_um:.1f}[um] x "
                       f"{actual_vol_y_um:.1f}[um] x {actual_vol_z_um:.1f}[um]")
         self.log.info(f"X grid step: {x_grid_step_um} [um]")
         self.log.info(f"Y grid step: {y_grid_step_um} [um]")
-<<<<<<< HEAD
         self.log.info(f"Z grid step: {z_step_size_um} [um]")
-=======
         self.log.info(f"Z grid step: {self.cfg.z_step_size_um} [um]")
         self.log.info(f'xtiles: {xtiles}, ytiles: {ytiles}, ztiles: {ztiles}')
->>>>>>> 75a7d48c
         # TODO, check if stage homing is necessary?
 
         # Move sample to preset starting position
@@ -315,7 +291,7 @@
         # Stage positions in SAMPLE POSE
         self.stage_x_pos, self.stage_y_pos, self.stage_z_pos = (self.start_pos['x'],
                                                                 self.start_pos['y'],
-                                                               self.start_pos['z'])
+                                                                self.start_pos['z'])
         try:
             for j in range(ytiles):
                 # move back to x=0 which maps to z=0
@@ -358,20 +334,11 @@
 
                     # Setup capture of next Z stack.
                     # TODO: CPX handels how to save files. How to name files for all channels?
-<<<<<<< HEAD
                     filetype_suffix = 'tiff' if filetype == 'Tiff' else 'zarr'  # if filetype is trash, it'll be zarr but doesn't matter
                     filenames = [
                         f"{tile_prefix}_X_{i:0>4d}_Y_{j:0>4d}_Z_{0:0>4d}_ch.{filetype_suffix}" #add all channel names
                         for
                         camera in self.stream_ids]
-=======
-
-                    filetype = 'tiff' if self.cfg.imaging_specs['filetype'] == 'Tiff' else 'zarr'
-                    channel_string = '_'.join(map(str, self.active_lasers))
-                    filenames = [
-                        f"{tile_prefix}_X_{i:0>4d}_Y_{j:0>4d}_Z_{0:0>4d}_CH_{channel_string}.{filetype}"
-                        for camera in self.stream_ids]
->>>>>>> 75a7d48c
 
                     os.makedirs(local_storage_dir, exist_ok=True)  # Make local directory if not already created
                     filepath_srcs = [local_storage_dir / f for f in filenames]
@@ -383,31 +350,6 @@
                     #   collected strictly from the config.
 
                     # Logging for JSON schema
-<<<<<<< HEAD
-                    self.schema_log.info(f'x voxel size: {self.cfg.tile_size_x_um} um') #size of pixels
-                    self.schema_log.info(f'y voxel size: {self.cfg.tile_size_y_um} um')
-                    self.schema_log.info(f'z voxel size: {z_step_size_um} um')
-                    self.schema_log.info(f'Stage x coordinate: {self.stage_x_pos * 0.0001} mm')
-                    self.schema_log.info(f'Stage y coordinate: {self.stage_y_pos * 0.0001} mm')
-                    self.schema_log.info(f'Stage z coordinate: {self.stage_z_pos * 0.0001} mm')
-                    self.schema_log.info(f'lightsheet angle: 45 degrees')
-
-                    for laser in self.active_lasers:
-                        laser = str(laser)
-                        self.schema_log.info(f'Channel name: {laser}')
-                        self.schema_log.info(f'{laser} wavelength: {laser} nm')
-                        laser_power = f'{self.lasers[laser].get(Query.LaserPowerSetting)} mW' if int(laser) == 561 else \
-                            f'{self.lasers[laser].get(Query.LaserCurrentSetting)} % current'    #convert to mW
-                        self.schema_log.info(f'{laser} power: {laser_power}')
-                        self.schema_log.info(f'{laser} filter number: {self.cfg.laser_specs[laser]["filter_index"]}')
-                        #Every variable in calculate waveforms
-                        for key in self.cfg.laser_specs[laser]['etl']:
-                            self.schema_log.info(f'{laser} etl {key}: {self.cfg.laser_specs[laser]["etl"][key]} V')
-                        for key in self.cfg.laser_specs[laser]['galvo']:
-                            self.schema_log.info(f'{laser} etl {key}: {self.cfg.laser_specs[laser]["galvo"][key]} V')
-
-
-=======
                     self.schema_log.info(f'file_name, {filenames}')
                     self.schema_log.info(f'x_voxel_size, {self.cfg.tile_size_x_um} micrometers')  # size of pixels
                     self.schema_log.info(f'y_voxel_size, {self.cfg.tile_size_y_um} micrometers')
@@ -431,13 +373,11 @@
                             self.schema_log.info(f'daq etl {key}: {self.cfg.laser_specs[laser]["etl"][key]} volts')
                         for key in self.cfg.laser_specs[laser]['galvo']:
                             self.schema_log.info(f'daq galvo {key}: {self.cfg.laser_specs[laser]["galvo"][key]} volts')
->>>>>>> 75a7d48c
 
                     # Convert to [mm] units for tigerbox.
                     slow_scan_axis_position = self.stage_x_pos / STEPS_PER_UM / 1000.0
                     self._collect_stacked_tiff(slow_scan_axis_position,
                                                ztiles,
-<<<<<<< HEAD
                                                z_step_size_um,
                                                filepath_srcs,
                                                filetype)
@@ -447,20 +387,10 @@
                     #   we still wait for prior process to finish.
                     if transfer_processes is not None:
                         self.log.info(f"Waiting for {filetype} transfer process "
-=======
-                                               self.cfg.z_step_size_um,
-                                               filepath_srcs)
-                    # Start transferring tiff file to its destination.
-                    # Note: Image transfer is faster than image capture, but
-                    #   we still wait for prior process to finish.
-                    if transfer_processes is not None:
-                        self.log.info("Waiting for transfer process "
->>>>>>> 75a7d48c
                                       "to complete.")
                         for p in transfer_processes:
-                            p.join(10)
+                            p.join()
                     if img_storage_dir is not None:
-
                         filepath_dests = [img_storage_dir / f for f in filenames]
                         self.log.info("Starting transfer process for "
                                       f"{filepath_dests}.")
@@ -478,33 +408,18 @@
             # TODO, implement sample pose so below can be uncommented
             # self.log.info("Returning to start position.")
             # self.sample_pose.move_absolute(x=0, y=0, z=0, wait=True)
-<<<<<<< HEAD
-=======
+            if transfer_processes is not None:
+                self.log.info("Joining file transfer processes.")
+                for p in transfer_processes:
+                    p.join()
             self.log.info(f"Closing NI tasks")
             self.ni.close()
             self.log.info(f"Closing camera")
             self.frame_grabber.runtime.abort()
->>>>>>> 75a7d48c
-            if transfer_processes is not None:
-                self.log.info("Joining file transfer processes.")
-                for p in transfer_processes:
-                    p.join()
-<<<<<<< HEAD
-
-            self.log.info(f"Closing camera")
-            self.frame_grabber.stop()  # TODO: DO we want to close camera?
-            self.log.info(f"Closing NI tasks")
-            self.ni.close()
-            for wl, specs in self.cfg.laser_specs.items():
-                self.lasers[wl].disable()
-
-            self.schema_log.info(f'Ending time: {datetime.now().strftime("%Y,%m,%d,%H,%M,%S")}')
-=======
             for wl, specs in self.cfg.laser_specs.items():
                 self.lasers[str(wl)].disable()
 
-            self.schema_log.info(f'session_end_time, {datetime.now().strftime("%Y-%m-%dT%H:%M:%S")}')
->>>>>>> 75a7d48c
+            self.schema_log.info(f'Ending time: {datetime.now().strftime("%Y,%m,%d,%H,%M,%S")}')
 
     def _collect_stacked_tiff(self, slow_scan_axis_position: float,
                               tile_count, tile_spacing_um: float,
@@ -517,61 +432,26 @@
                                                 fast_axis_start_position=self.stage_z_pos / STEPS_PER_UM / 1e3,
                                                 slow_axis_start_position=slow_scan_axis_position,
                                                 slow_axis_stop_position=slow_scan_axis_position,
-<<<<<<< HEAD
                                                 tile_count=tile_count, tile_interval_um=tile_spacing_um,
-=======
-                                                tile_count=tile_count, tile_interval_um=0.2096,
->>>>>>> 75a7d48c
                                                 line_count=1)
         # tile_spacing_um = 0.0055 um (property of stage) x ticks
         # Specify fast axis = Tiger x, slow axis = Tiger y,
 
-<<<<<<< HEAD
+
         self.log.info(f"Configuring framegrabber")
-        self.frame_grabber.setup_stack_capture(filepath_srcs, tile_count, filetype)
+        self.frame_grabber.setup_stack_capture(filepath_srcs, (tile_count * len(self.cfg.imaging_wavelengths))-100,
+                                               self.cfg.imaging_specs['filetype'])
         self.frame_grabber.start()
-
-=======
-        try:
-            self.log.info(f"Configuring framegrabber")
-            self.frame_grabber.setup_stack_capture(filepath_srcs, (tile_count * len(self.cfg.imaging_wavelengths))-100,
-                                                   self.cfg.imaging_specs['filetype'])
-            self.frame_grabber.start()
-        except:
-            self.log.error(f"Camera failed. Reinitializing")
-            self.frame_grabber.setup_cameras((self.cfg.sensor_column_count,
-                                              self.cfg.sensor_row_count))
-            self.frame_grabber.setup_stack_capture(filepath_srcs, tile_count * len(self.cfg.imaging_wavelengths),
-                                                   self.cfg.imaging_specs['filetype'])
-            self.frame_grabber.start()
->>>>>>> 75a7d48c
 
         self.ni.start()
         self.log.info(f"Starting scan.")
         self.tigerbox.start_scan()
 
-<<<<<<< HEAD
         if self.overview_process.is_alive():   # If doing an overview image, wait till previous tile is done
             self.overview_process.join()
         self.stack = None                       # Clear stack buffer
         self.stack = [None]*tile_count          # Create buffer the size of stacked image
 
-        while self.ni.counter_task.read() < tile_count:
-            for streams in self.stream_ids:
-                if a := self.frame_grabber.runtime.get_available_data(streams):
-                    packet = a.get_frame_count()
-                    self.f = next(a.frames())
-                    for f in a.frames():
-                        self.stack[f.metadata().frame_id] = f.data().squeeze().copy()
-                        self.log.debug(
-                            f"{f.data().shape} {f.data()[0][0][0][0]} {f.metadata()}"
-                        )
-                    f = None  # <-- fails to get the last frames if this is held?
-                    a = None  # <-- fails to get the last frames if this is held?
-                self.log.info(f'Total frames: {tile_count} '
-                                f'-> Frames collected: {self.ni.counter_task.read()}')
-            sleep(0.1)
-=======
         prev_frame_count = 0
         while self.ni.counter_task.read() < tile_count:
             for streams in self.stream_ids:
@@ -582,55 +462,20 @@
                 self.log.info(f'Total frames: {tile_count} '
                               f'-> Frames collected: {curr_frame_count}')
             sleep(0.05)
->>>>>>> 75a7d48c
 
         if self.overview_process is not None:
             self.overview_process = Thread(target=self.create_overview)
             self.overview_process.start()   # If doing an overview image, start down sampling and mips
 
-        self.log.info('Scan complete')
         self.log.info('Stopping camera')
         self.frame_grabber.stop()
         self.log.info('Stopping NI Card')
         self.ni.stop()
-
-    def quick_scan(self, wl:list[int]):
-
-        """Quick overview scan function """
-
-        xtiles, ytiles, ztiles = self.get_tile_counts(self.cfg.tile_overlap_x_percent,
-                                                      self.cfg.tile_overlap_y_percent,
-                                                      self.cfg.z_step_size_um * 10,
-                                                      self.cfg.volume_x_um,
-                                                      self.cfg.volume_y_um,
-                                                      self.cfg.volume_z_um)
-
-        self.image_overview = None                                      # Clear previous image overview if any
-        self.image_overview = np.empty(xtiles + ytiles)                 # Create empty array size of tiles
-        self.overview_process = Thread(target = self.create_overview)  # Create overview process
-        self.collect_volumetric_image(self.cfg.volume_x_um, self.cfg.volume_y_um,
-                                      self.cfg.volume_z_um,self.cfg.z_step_size_um * 10, wl,
-                                      self.cfg.tile_overlap_x_percent, self.cfg.tile_overlap_y_percent,
-                                      self.cfg.tile_prefix,'Trash', self.cfg.local_storage_dir)
-        self.image_overview = np.reshape(self.image_overview, (xtiles, ytiles))
-
-        return self.image_overview
-
-    def create_overview(self):
-
-        """Create overview image"""
-        print(self.stack)
-        [self.stack.remove(x) for x in self.stack if x == None]     # Remove any stack that is missing
-                                                                    # TODO: might be slow if a lot of stacks
-        self.stack = np.array(self.stack)
-        print(type(self.stack))
-        downsampled = [x[0::10, 0::10] for x in self.stack]           # Down sample by 10
-        mip_stack = np.max(downsampled, axis=0)                      # Max projection
-        self.image_overview.append(mip_stack)
-
-<<<<<<< HEAD
-=======
+        self.log.info('Stack complete')
+
     def _acquisition_livestream_worker(self):
+
+        """Worker yielding the latest frame and frame id during acquisition"""
 
         while True:
             if self.latest_frame is not None:
@@ -654,7 +499,41 @@
             logging.debug(
                 f"Frames in packet: {packet}"
             )
->>>>>>> 75a7d48c
+
+    def quick_scan(self, wl:list[int]):
+
+        """Quick overview scan function """
+
+        xtiles, ytiles, ztiles = self.get_tile_counts(self.cfg.tile_overlap_x_percent,
+                                                      self.cfg.tile_overlap_y_percent,
+                                                      self.cfg.z_step_size_um * 10,
+                                                      self.cfg.volume_x_um,
+                                                      self.cfg.volume_y_um,
+                                                      self.cfg.volume_z_um)
+
+        self.image_overview = None                                      # Clear previous image overview if any
+        self.image_overview = np.empty(xtiles + ytiles)                 # Create empty array size of tiles
+        self.overview_process = Thread(target = self.create_overview)  # Create overview process
+        self.collect_volumetric_image(self.cfg.volume_x_um, self.cfg.volume_y_um,
+                                      self.cfg.volume_z_um,self.cfg.z_step_size_um * 10, wl,
+                                      self.cfg.tile_overlap_x_percent, self.cfg.tile_overlap_y_percent,
+                                      self.cfg.tile_prefix,'Trash', self.cfg.local_storage_dir)
+        self.image_overview = np.reshape(self.image_overview, (xtiles, ytiles))
+
+        return self.image_overview
+
+    def create_overview(self):
+
+        """Create overview image"""
+        print(self.stack)
+        [self.stack.remove(x) for x in self.stack if x == None]     # Remove any stack that is missing
+                                                                    # TODO: might be slow if a lot of stacks
+        self.stack = np.array(self.stack)
+        print(type(self.stack))
+        downsampled = [x[0::10, 0::10] for x in self.stack]           # Down sample by 10
+        mip_stack = np.max(downsampled, axis=0)                      # Max projection
+        self.image_overview.append(mip_stack)
+
 
     def start_livestream(self, wavelength: list):
         """Repeatedly play the daq waveforms and buffer incoming images."""
