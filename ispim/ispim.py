"""Abstraction of the ispim Instrument."""

from datetime import timedelta, datetime
import calendar
import logging
import numpy as np
from pathlib import Path
from time import perf_counter, sleep, time
from mock import NonCallableMock as Mock
from threading import Thread, Event
from ispim.ispim_config import IspimConfig
from ispim.devices.frame_grabber import FrameGrabber
from ispim.devices.ni import WaveformHardware
from ispim.compute_waveforms import generate_waveforms
from tigerasi.tiger_controller import TigerController, STEPS_PER_UM
from tigerasi.device_codes import PiezoControlMode, TTLIn0Mode
from tigerasi.sim_tiger_controller import SimTigerController as SimTiger
from spim_core.spim_base import Spim
from spim_core.devices.tiger_components import SamplePose,FilterWheel
from spim_core.processes.data_transfer import DataTransfer
import os
from acquire import DeviceState
import tifffile
import shutil
from ispim.operations import normalized_dct_shannon_entropy
<<<<<<< HEAD
from vortran_laser import stradus
import subprocess
=======
import threading
>>>>>>> d66192f9

class Ispim(Spim):

    def __init__(self, config_filepath: str,
                 simulated: bool = False):

        self.log = logging.getLogger(f"{__name__}.{self.__class__.__name__}")
        # Log setup is handled in the parent class if we pass in a logger.
        super().__init__(config_filepath, simulated=simulated)

        self.cfg = IspimConfig(config_filepath)
        # Instantiate hardware devices
        self.frame_grabber = FrameGrabber() if not self.simulated else \
            Mock(FrameGrabber)
        self.ni = WaveformHardware(**self.cfg.daq_obj_kwds) if not self.simulated else \
            Mock(WaveformHardware)
        self.tigerbox = TigerController(**self.cfg.tiger_obj_kwds) if not \
            self.simulated else SimTiger(**self.cfg.tiger_obj_kwds,
                                         build_config={'Motor Axes': ['X', 'Y', 'Z', 'V', 'W', 'A', 'B', 'C', 'D']})
        self.sample_pose = SamplePose(self.tigerbox, **self.cfg.sample_pose_kwds)
        self.filter_wheel = FilterWheel(self.tigerbox,
                                        **self.cfg.filter_wheel_kwds)

        self.lasers = {}  # populated in _setup_lasers.
        self.channel_gene = {}  # dictionary containing labeled gene for each channel

        # Extra Internal State attributes for the current image capture
        # sequence. These really only need to persist for logging purposes.
        self.start_time = None
        self.total_tiles = None  # tiles to be captured.
        self.x_y_tiles = None    # tiles in x and y to be captured
        self.tiles_acquired = 0
        self.tile_time_s = 0
        self.est_run_time = None
        self.stage_x_pos = None
        self.stage_y_pos = None
        self.scout_mode = False
        # camera streams filled in with framegrabber.cameras
        self.stream_ids = [item for item in range(0, len(self.frame_grabber.cameras))] if not self.simulated else [0]

        # Setup hardware according to the config.
        self._setup_camera()
        self._setup_lasers()
        self._setup_motion_stage()
        # TODO, note NIDAQ is channel specific and gets instantiated within imaging loop

        # Internal state attributes.
        self.active_lasers = None  # Bookkeep which laser is configured.
        self.live_status = None  # Bookkeep if we are running in live mode.

        self.livestream_worker = None  # captures images during livestream
        self.livestream_enabled = Event()

        self.latest_frame = None
        self.latest_frame_layer = 0

        # start position of scan
        self.start_pos = None
        self.im = None

        self.stack = []
        self.overview_stack = None
        self.overview_process = None
        self.overview_set = Event()
        self.overview_imgs = []

        self.__sim_counter_count = 0

        self.stage_query_lock = threading.Lock()

    def _setup_camera(self):
        """Configure general settings and set camera settings to those specified in config"""


        if self.simulated:
            self.frame_grabber.runtime = Mock()

        self.frame_grabber.setup_cameras((self.cfg.sensor_column_count,
                                          self.cfg.sensor_row_count))

        # Initializing readout direction of camera(s)
        self.frame_grabber.set_scan_direction(0, self.cfg.scan_direction)

        # Initializing line interval of both cameras
        self.frame_grabber.set_line_interval((self.cfg.exposure_time * 1000000) /
                                             self.cfg.sensor_row_count)

        # Initializing exposure time of both cameras
        cpx_line_interval = self.frame_grabber.get_line_interval() if not self.simulated else [15, 15]
        self.frame_grabber.set_exposure_time(self.cfg.slit_width_pix *
                                             cpx_line_interval[0])
    def _setup_lasers(self):
        """Setup lasers that will be used for imaging. Warm them up, etc."""

        self.log.debug(f"Setting up lasers")

        for wl, specs in self.cfg.laser_specs.items():
            if 'port' in specs['kwds'].keys() and specs['kwds']['port'] == 'COMxx':
                self.log.warning(f'Skipping setup for laser {wl} due to no COM port specified')
                continue

            laser_class = __import__(specs['driver'])
            laser_path = specs['module_path'].split('.')
            for path in laser_path:
                laser_class = getattr(laser_class, path)

            kwds = dict(specs['kwds'])
            for key, arg in kwds.items():
                if type(arg) == str and '.' in arg:
                    arg_path = arg.split('.')
                    arg = __import__(specs['driver'])
                    for step in arg_path:
                        arg = getattr(arg, step)
                    kwds[key] = arg

            self.lasers[wl] = laser_class(**kwds) if not self.simulated else Mock()
            self.lasers[wl].disable_cdrh()  # disable five second cdrh delay
            self.log.debug(f"Successfully setup {wl} laser")

    def _setup_motion_stage(self):
        """Configure the sample stage for the ispim according to the config."""
        self.log.info("Setting backlash in Z to 0")
        self.sample_pose.set_axis_backlash(Z=0.0)
        self.log.info("Setting speeds to 1.0 mm/sec")
        self.tigerbox.set_speed(X=1.0, Y=1.0, Z=1.0)
        # Note: Tiger X is Tiling Z, Tiger Y is Tiling X, Tiger Z is Tiling Y.
        #   This axis remapping is handled upon SamplePose __init__.
        # loop over axes and verify in external mode
        externally_controlled_axes = \
            {a.lower(): PiezoControlMode.EXTERNAL_CLOSED_LOOP for a in
             self.cfg.tiger_specs['axes'].values()}
        self.tigerbox.set_axis_control_mode(**externally_controlled_axes)

        # TODO, this needs to be buried somewhere else
        # TODO, how to store card # mappings, in config?
        self.tigerbox.set_ttl_pin_modes(in0_mode=TTLIn0Mode.MOVE_TO_NEXT_ABS_POSITION,
                                        card_address=31)

    def _setup_waveform_hardware(self, active_wavelength: list, live: bool = False, scout_mode: bool = False):

        if self.simulated:
            self.ni.counter_task = Mock()
            self.ni.counter_task.read = self.__sim_counter_read
        if not self.livestream_enabled.is_set():       # Only configures daq on the initiation of livestream
            self.log.info("Configuring NIDAQ")
            self.ni.configure(self.cfg.get_period_time(), self.cfg.daq_ao_names_to_channels, len(active_wavelength), live)
        self.log.info("Generating waveforms.")
        _, voltages_t = generate_waveforms(self.cfg, active_wavelength)
        self.log.info("Writing waveforms to hardware.")
        self.ni.assign_waveforms(voltages_t, scout_mode)

    def __sim_counter_read(self):
        count = self.__sim_counter_count
        self.__sim_counter_count += 1
        return count

    def check_ext_disk_space(self, xtiles, ytiles, ztiles):
        """Checks ext disk space before scan to see if disk has enough space scan"""
        # One tile (tiff) is ~10368 kb
        if self.cfg.imaging_specs['filetype'] == 'Tiff':
            est_stack_filesize = self.cfg.bytes_per_image * ztiles
            est_scan_filesize = est_stack_filesize*xtiles*ytiles
            if est_scan_filesize >= shutil.disk_usage(self.cfg.ext_storage_dir).free:
                self.log.error("Not enough space in external directory")
                raise
        elif self.cfg.imaging_specs['filetype'] != 'Tiff':
            self.log.warning("Checking disk space not implemented. "
                             "Proceed at your own risk")

    def check_local_disk_space(self, z_tiles):
        """Checks local disk space before scan to see if disk has enough space for two stacks"""

        #One tile (tiff) is ~10368 kb
        if self.cfg.imaging_specs['filetype'] == 'Tiff':
            est_filesize = self.cfg.bytes_per_image*z_tiles
            if est_filesize*2 >= shutil.disk_usage(self.cfg.local_storage_dir).free:
                self.log.error("Not enough space on disk. Is the recycle bin empty?")
                raise
        elif self.cfg.imaging_specs['filetype'] != 'Tiff':
            self.log.warning("Checking disk space not implemented. "
                             "Proceed at your own risk")

    def acquisition_time(self, xtiles, ytiles, ztiles):

        """Calculate acquisition time based on xtiles, ytiles, and ztiles.
        ztiles should be not interleaved """

        x_y_tiles = xtiles*ytiles
        stack_time_s = ((self.cfg.get_period_time() * len(self.cfg.imaging_wavelengths)) + self.cfg.jitter_time_s) * ztiles
        est_filesize = self.cfg.bytes_per_image * ztiles
        transfer_speed_s = self.cfg.estimates['network_speed_Bps']
        file_transfer_time_s = est_filesize/transfer_speed_s

        # if file_transfer_time_s > stack_time_s:
        #     total_time_s = file_transfer_time_s *x_y_tiles
        # else:
        #     total_time_s = (stack_time_s*x_y_tiles) + file_transfer_time_s
        #     # Add one file_transfer_time to account for last tile

        total_time_s = (file_transfer_time_s * x_y_tiles) + (stack_time_s*x_y_tiles)
        total_time_day = total_time_s / 86400
        self.log.info(f"Scan will take approximately {total_time_day}")
        completion_date = datetime.now() + timedelta(days=total_time_day)
        date_str = completion_date.strftime("%d %b, %Y at %H:%M %p")
        weekday = calendar.day_name[completion_date.weekday()]
        self.log.info(f"Time Esimate: {total_time_day:.2f} days. Imaging run "
                      f"should finish after {weekday}, {date_str}.")
        return total_time_day

    def wait_to_stop(self, axis: str, desired_position: int):
        """Wait for stage to stop moving. IN SAMPLE POSE"""
        start = time()
        while self.sample_pose.is_moving():
            pos = self.sample_pose.get_position()
            distance = abs(pos[axis.lower()] - desired_position)
            if distance < 2.0 or time()-start > 60:
                self.tigerbox.halt()
                break
            else:
                self.log.info(f"Stage is still moving! {axis} = {pos[axis.lower()]} -> {desired_position}")
                sleep(0.5)

    def log_stack_acquisition_params(self, curr_tile_index, stack_name,
                                     z_step_size_um):
        """helper function in main acquisition loop to log the current state
        before capturing a stack of images per channel."""
        for laser in self.active_lasers:
            laser = str(laser)
            tile_schema_params = \
                {
                    'tile_number': curr_tile_index,
                    'file_name': stack_name,
                    'channel_name': f'{laser}',
                    'x_voxel_size': self.cfg.tile_size_x_um / self.cfg.sensor_column_count,
                    'y_voxel_size': self.cfg.tile_size_y_um / self.cfg.sensor_row_count,
                    'z_voxel_size': z_step_size_um,
                    'voxel_size_units': 'micrometers',
                    'tile_x_position': self.stage_x_pos * 0.001,
                    'tile_y_position': self.stage_y_pos * 0.001,
                    'tile_z_position': self.stage_z_pos * 0.001,
                    'tile_position_units': 'millimeters',
                    'lightsheet_angle': 45,
                    'lightsheet_angle_units': 'degrees',
                    'laser_wavelength': laser,
                    'laser_wavelength_units': "nanometers",
                    'laser_gene_name': self.channel_gene[laser] if laser in self.channel_gene.keys() else None,
                    'laser_power': self.lasers[laser].get_setpoint(),
                    'laser_power_units': 'milliwatts' if self.cfg.laser_specs[laser]['intensity_mode'] == 'power' else 'percent',
                    'filter_wheel_index': '0' if self.cfg.acquisition_style == 'interleaved' else self.cfg.laser_specs[laser]["filter_index"],
                    'tags': ['schema']
                }
            self.log.info('tile data', extra=tile_schema_params)
            settings_schema_data = \
                {'tags': ['schema']}
            # Every variable in calculate waveforms
            for key in self.cfg.laser_specs[laser]['etl']:
                settings_schema_data[f'daq_etl {key}'] = self.cfg.laser_specs[laser]["etl"][key]
            for key in self.cfg.laser_specs[laser]['galvo']:
                settings_schema_data[f'daq galvo {key}'] = self.cfg.laser_specs[laser]["galvo"][key]
            self.log.info(f'laser channel {laser} acquisition settings',
                          extra=settings_schema_data)

    def run_from_config(self):

        if self.livestream_enabled.is_set():
            self.stop_livestream()
        self.collect_volumetric_image(self.cfg.volume_x_um,
                                      self.cfg.volume_y_um,
                                      self.cfg.volume_z_um,
                                      self.cfg.z_step_size_um,
                                      self.cfg.imaging_specs['laser_wavelengths'],
                                      self.cfg.scan_speed_mm_s,
                                      self.cfg.tile_overlap_x_percent,
                                      self.cfg.tile_overlap_y_percent,
                                      self.cfg.tile_prefix,
                                      self.cfg.imaging_specs['filetype'],
                                      self.local_storage_dir,
                                      self.img_storage_dir,
                                      self.deriv_storage_dir,
                                      self.cfg.acquisition_style)

    def collect_volumetric_image(self, volume_x_um: float, volume_y_um: float,
                                 volume_z_um: float,
                                 z_step_size_um: float,
                                 channels: list,
                                 scan_speed_mm_s,
                                 tile_overlap_x_percent: float,
                                 tile_overlap_y_percent: float,
                                 tile_prefix: str,
                                 filetype: str,
                                 local_storage_dir: Path = Path("."),
                                 img_storage_dir: Path = None,
                                 deriv_storage_dir: Path = None,
                                 acquisition_style: str = 'sequential'):
        """Collect a tiled volumetric image with specified size/overlap specs.
        """

        x_grid_step_um, y_grid_step_um = self.get_xy_grid_step(tile_overlap_x_percent,
                                                               tile_overlap_y_percent)

        # Calculate number of tiles in XYZ
        # Always round up so that we cover the desired imaging region.
        xtiles, ytiles, ztiles = self.get_tile_counts(tile_overlap_x_percent,
                                                      tile_overlap_y_percent,
                                                      z_step_size_um,
                                                      volume_x_um,
                                                      volume_y_um,
                                                      volume_z_um)

        self.total_tiles = xtiles * ytiles * ztiles
        self.x_y_tiles = xtiles * ytiles
        self.log.info(f"Total tiles: {self.total_tiles}.")
        actual_vol_x_um = self.cfg.tile_size_x_um + (xtiles - 1) * x_grid_step_um
        actual_vol_y_um = self.cfg.tile_size_y_um + (ytiles - 1) * y_grid_step_um
        actual_vol_z_um = z_step_size_um * ((ztiles - 1))
        self.log.info(f"Actual dimensions: {actual_vol_x_um:.1f}[um] x "
                      f"{actual_vol_y_um:.1f}[um] x {actual_vol_z_um:.1f}[um]")
        self.log.info(f"X grid step: {x_grid_step_um} [um]")
        self.log.info(f"Y grid step: {y_grid_step_um} [um]")
        self.log.info(f"Z grid step: {z_step_size_um} [um]")
        self.log.info(f'xtiles: {xtiles}, ytiles: {ytiles}, ztiles: {ztiles}')

        # Check to see if disk has enough space for two tiles
        frames = (ztiles * len(self.cfg.imaging_wavelengths)) if acquisition_style == 'interleaved' else ztiles
        self.check_local_disk_space(frames)

        #Check if external disk has enough space
        if not self.overview_set.is_set():
            self.check_ext_disk_space(xtiles, ytiles, frames)

        # Est time scan will finish
        self.start_time = datetime.now()
        self.est_run_time = self.acquisition_time(xtiles, ytiles, ztiles)

        # Move sample to preset starting position
        if self.start_pos is not None:
            # Start position is in SAMPLE POSE
            self.log.info(f'Moving to starting position at {self.start_pos["x"]}, '
                          f'{self.start_pos["y"]}, '
                          f'{self.start_pos["z"]}')
            self.sample_pose.move_absolute(x=self.start_pos['x'], wait=False)
            self.wait_to_stop('x', self.start_pos['x'])  # wait_to_stop uses SAMPLE POSE
            self.sample_pose.move_absolute(y=self.start_pos['y'], wait=False)
            self.wait_to_stop('y', self.start_pos['y'])
            self.sample_pose.move_absolute(z=self.start_pos['z'], wait=False)
            self.wait_to_stop('z', self.start_pos['z'])
            self.log.info(f'Stage moved to {self.sample_pose.get_position()}')
        else:
            self.set_scan_start(self.sample_pose.get_position())

        transfer_processes = None  # Reference to external tiff transfer process.
        # Stage positions in SAMPLE POSE
        self.stage_x_pos, self.stage_y_pos, self.stage_z_pos = (self.start_pos['x'],
                                                                self.start_pos['y'],
                                                                self.start_pos['z'])

        # Logging for JSON schema
        acquisition_params = {'session_start_time': datetime.now().strftime("%Y-%m-%dT%H:%M:%S"),
                              'local_storage_directory': local_storage_dir,
                              'external_storage_directory': img_storage_dir,
                              'specimen_id': self.cfg.imaging_specs["subject_id"],
                              'subject_id': self.cfg.imaging_specs['subject_id'],
                              'chamber_immersion_medium': self.cfg.immersion_medium,
                              'instrument_id': 'iSpim 2',
                              'chamber_immersion_refractive_index': self.cfg.immersion_medium_refractive_index,
                              'tags': ['schema']}
        self.log.info("acquisition parameters", extra=acquisition_params)

        try:
            for j in range(ytiles):
                # move back to x=0 which maps to z=0
                self.stage_x_pos = self.start_pos['x']  # Both in SAMPLE POSE

                self.log.info("Setting speed in Y to 1.0 mm/sec")
                self.tigerbox.set_speed(Z=1.0)  # Z maps to Y

                self.log.info(f"Moving to Y = {self.stage_y_pos}.")
                self.tigerbox.move_absolute(z=round(self.stage_y_pos), wait=False)
                self.wait_to_stop('y', self.stage_y_pos)  # wait_to_stop uses SAMPLE POSE

                for i in range(xtiles):
                    # Move to specified X position
                    self.log.debug("Setting speed in X to 1.0 mm/sec")
                    self.tigerbox.set_speed(Y=1.0)  # Y maps to X
                    self.log.debug(f"Moving to X = {round(self.stage_x_pos)}.")
                    self.tigerbox.move_absolute(y=round(self.stage_x_pos), wait=False)
                    self.wait_to_stop('x', self.stage_x_pos)  # wait_to_stop uses SAMPLE POSE

                    # If sequential, loop through k for each of active_wavelenghths and feed in list as [[wl]]
                    # e.g. [[488],[561]]. Waveform generator is expecting list so give list of one wl if sequential.
                    # If Interleaved, loop through once and send one list of all wavelengths

                    loops = 1 if acquisition_style == 'interleaved' else len(channels)
                    channel = [channels] if acquisition_style == 'interleaved' else [[wl] for wl in channels]

                    for k in range(0, loops):
                        tile_start = time()
                        # Move to specified Z position
                        self.log.debug("Setting speed in Z to 1.0 mm/sec")
                        self.tigerbox.set_speed(X=1.0)  # X maps to Z
                        self.log.debug("Applying extra move to take out backlash.")
                        z_backup_pos = -STEPS_PER_UM * self.cfg.stage_backlash_reset_dist_um
                        self.tigerbox.move_absolute(x=round(z_backup_pos))
                        self.log.info(f"Moving to Z = {self.stage_z_pos}.")
                        self.tigerbox.move_absolute(x=self.stage_z_pos, wait=False)
                        self.wait_to_stop('z', self.stage_z_pos)  # wait_to_stop uses SAMPLE POSE

                        self.log.info(f"Setting scan speed in Z to {scan_speed_mm_s} mm/sec.")
                        self.tigerbox.set_speed(X=scan_speed_mm_s)
                        self.log.info(f"Actual speed {self.tigerbox.get_speed('x')}mm/sec.")

                        self.log.info(f"Setting up lasers for active channels: {channel[k]}")
                        self.setup_imaging_for_laser(channel[k])

                        # Setup capture of next Z stack.

                        # if filetype is trash for overview, it'll be zarr but doesn't matter
                        filetype_suffix = 'tiff' if filetype == 'Tiff' else 'zarr'

                        channel_string = '_'.join(map(str, self.active_lasers)) if \
                            acquisition_style == 'interleaved' else channel[k][0]
                        filenames = [
                            f"{tile_prefix}_X_{i:0>4d}_Y_{j:0>4d}_Z_{0:0>4d}_ch_{channel_string}.{filetype_suffix}"
                            for
                            camera in self.stream_ids]
                        self.log.info(f'{filenames} starting position,  x = {self.stage_x_pos / STEPS_PER_UM}, '
                                      f'y = {self.stage_y_pos / STEPS_PER_UM}, '
                                      f'z ={self.stage_z_pos / STEPS_PER_UM}  um', extra={'tags': ['schema']})
                        self.log.info(f'file_name, {filenames}', extra={'tags': ['schema']})
                        os.makedirs(local_storage_dir, exist_ok=True)  # Make local directory if not already created
                        filepath_srcs = [local_storage_dir / f for f in filenames]

                        self.log.info(f"Collecting tile stacks at "
                                      f"({self.stage_x_pos / STEPS_PER_UM}, "
                                      f"{self.stage_y_pos / STEPS_PER_UM}) [um] "
                                      f"for channels {channel[k]} and saving to: {filepath_srcs}")
                        self.log_stack_acquisition_params(self.tiles_acquired,
                                                          filenames,
                                                          z_step_size_um)
                        # Convert to [mm] units for tigerbox.
                        slow_scan_axis_position = self.stage_x_pos / STEPS_PER_UM / 1000.0
                        self._collect_stacked_tiff(slow_scan_axis_position,
                                                   ztiles,
                                                   z_step_size_um,
                                                   filepath_srcs,
                                                   filetype,
                                                   acquisition_style)

                        # Start transferring file to its destination.
                        # Note: Image transfer is faster than image capture, but
                        #   we still wait for prior process to finish.
                        # if transfer_processes is not None:
                        #     self.log.info(f"Waiting for {filetype} transfer process "
                        #                   "to complete.")
                        #     for p in transfer_processes:
                        #         p.join()
                        # if img_storage_dir is not None:
                        #     filepath_dests = [img_storage_dir / f for f in filenames]
                        #     self.log.info("Starting transfer process for "
                        #                   f"{filepath_dests}.")
                        #     transfer_processes = [DataTransfer(filepath_srcs[streams],
                        #                                        filepath_dests[streams]) for streams in self.stream_ids]
                        #     for p in transfer_processes:
                        #         p.start()
                        if self.overview_process is None and img_storage_dir != None:
                            filepath_dests = [img_storage_dir / f for f in filenames]
                            parameters = '" /q /y /i /j /s /e' if os.path.isdir(filepath_srcs[0]) else '*" /y /i /j'
                            print(f"xcopy {filepath_srcs[0]} {filepath_dests[0]}{parameters}")
                            cmd = subprocess.run(f'xcopy "{filepath_srcs[0]}" "{filepath_dests[0]}{parameters}')
                            # Delete the old file so we don't run out of local storage.
                            print(f"Deleting old file at {filepath_srcs[0]}.")

                            os.remove(filepath_srcs[0])
                            print(f"process finished.")
                        self.tiles_acquired += 1
                        self.tile_time_s = time() - tile_start
                    self.stage_x_pos += x_grid_step_um * STEPS_PER_UM
                self.stage_y_pos += y_grid_step_um * STEPS_PER_UM

        finally:
            if transfer_processes is not None:
                self.log.info("Joining file transfer processes.")
                for p in transfer_processes:
                    p.join()
            if not self.overview_set.is_set():
                dest = str(img_storage_dir) if img_storage_dir != None else str(local_storage_dir)
                for img in self.overview_imgs:
                    DataTransfer(Path(img), Path(dest[:dest.find('\micr')]+img[img.find('\overview_img_'):])).start()

            self.log.info(f"Closing NI tasks")
            self.ni.stop()
            self.log.info(f"Closing camera")
            self.frame_grabber.runtime.abort()
            for wl, specs in self.cfg.laser_specs.items():
                if str(wl) in self.lasers:
                    self.lasers[str(wl)].disable()

            # Move back to start position
            self.sample_pose.move_absolute(x=self.start_pos['x'], wait=False)
            self.wait_to_stop('x', self.start_pos['x'])  # wait_to_stop uses SAMPLE POSE
            self.sample_pose.move_absolute(y=self.start_pos['y'], wait=False)
            self.wait_to_stop('y', self.start_pos['y'])
            self.sample_pose.move_absolute(z=self.start_pos['z'], wait=False)
            self.wait_to_stop('z', self.start_pos['z'])
            self.log.info(f'Stage moved to {self.sample_pose.get_position()}')

            # Reset values used in scan
            self.start_pos = None
            self.active_lasers = None
            self.total_tiles = None
            self.x_y_tiles = None
            self.tiles_acquired = 0
            self.tile_time_s = 0
            self.schema_log.info(f'Ending time: {datetime.now().strftime("%Y,%m,%d,%H,%M,%S")}')

    def _collect_stacked_tiff(self, slow_scan_axis_position: float,
                              tile_count, tile_spacing_um: float,
                              filepath_srcs: list[Path],
                              filetype: str,
                              acquisition_style: str = 'interleaved'):

        self.log.info(f"Configuring stage scan parameters")
        self.log.info(f"Starting scan at Z = {self.stage_z_pos / STEPS_PER_UM / 1000} mm")
        self.sample_pose.setup_finite_tile_scan('z', 'x',
                                                fast_axis_start_position=self.stage_z_pos / STEPS_PER_UM / 1e3,
                                                slow_axis_start_position=slow_scan_axis_position,
                                                slow_axis_stop_position=slow_scan_axis_position,
                                                tile_count=tile_count, tile_interval_um=tile_spacing_um,
                                                line_count=1) if not self.simulated else print('Setting up tile scan')
        # tile_spacing_um = 0.0055 um (property of stage) x ticks
        # Specify fast axis = Tiger x, slow axis = Tiger y,
        frames = (tile_count * len(self.cfg.imaging_wavelengths)) if acquisition_style == 'interleaved' else tile_count

        self.log.info(f"Configuring framegrabber")
        self._setup_camera()
        self.frame_grabber.setup_stack_capture(filepath_srcs,
                                               frames,
                                               filetype)

        if self.overview_process is not None:  # If doing an overview image, wait till previous tile is done
            if self.overview_process.is_alive():
                self.overview_process.join()
        self.stack = None  # Clear stack buffer
        self.stack = [None] * (tile_count)  # Create buffer the size of stacked image

        self.frame_grabber.start()
        self.ni.start()
        self.log.info(f"Starting scan.")
        self.tigerbox.start_scan() if not self.simulated else print('Started')

        prev_frame_count = 0
        curr_frame_count = 0
        self.latest_frame_layer = 0
        while self.ni.counter_task.read() < tile_count:
            if self.simulated:
                tifffile.imwrite(filepath_srcs[0],np.ones((self.cfg.sensor_column_count,
                                                           self.cfg.sensor_row_count)), append=True, bigtiff=True)
            
            for streams in self.stream_ids:
                frame_count = self.framedata(streams)
            curr_frame_count += frame_count
            if curr_frame_count != prev_frame_count:
                prev_frame_count = curr_frame_count
                self.log.info(f'Total frames: {frames} '
                              f'-> Frames collected: {curr_frame_count}')
            else:
                print('No new frames')
            sleep(self.cfg.get_period_time() + self.cfg.jitter_time_s) if not self.simulated else sleep(.01)

        self.log.info('NI task completed')
        self.log.info('Stopping NI Card')
        self.ni.stop()
        self.__sim_counter_count = 0
        self.latest_frame_layer = 0     # Resetting frame number to 0 for progress bar in UI

        if self.overview_set.is_set():
            self.overview_process = Thread(target=self.create_overview)
            self.overview_process.start()  # If doing an overview image, start down sampling and mips

        self.log.info('Waiting for camera to finish')
        start = time()
        if not self.simulated:
            while self.frame_grabber.runtime.get_state() == DeviceState.Running:  # Check if camera is finished
                sleep(.05)
                if time() - start > 10:
                    self.log.info('Task timed out')
                    break
        self.log.info('Stopping camera')
        self.frame_grabber.runtime.abort()
        self.log.info('Stack complete')

    def _acquisition_livestream_worker(self):

        """Worker yielding the latest frame and frame id during acquisition"""

        while True:
            if self.latest_frame is not None and self.active_lasers is not None:
                if self.cfg.acquisition_style == 'interleaved' and not self.overview_set.is_set():
                    wl = self.active_lasers[self.latest_frame_layer % (len(self.active_lasers)) - 1]
                else:
                    wl = self.active_lasers[0]
                yield self.latest_frame, wl
            sleep(.1)
            yield


    def framedata(self, stream):
        if self.simulated:
            self.latest_frame = np.ones((self.cfg.sensor_column_count,self.cfg.sensor_row_count))
            self.latest_frame_layer =+ 1
            return 1

        if a := self.frame_grabber.runtime.get_available_data(stream):
            packet = a.get_frame_count()
            f = next(a.frames())
            self.latest_frame = f.data().squeeze().copy()
            self.latest_frame_layer = f.metadata().frame_id

            if self.overview_set.is_set():
                for f in a.frames():
                    self.stack[f.metadata().frame_id] = f.data().squeeze().copy()

            f = None  # <-- fails to get the last frames if this is held?
            a = None  # <-- fails to get the last frames if this is held?
            logging.debug(
                f"Frames in packet: {packet}"
            )
            return packet
        return 0

    def overview_scan(self):

        """Quick overview scan function """

        xtiles, ytiles, self.ztiles = self.get_tile_counts(self.cfg.tile_overlap_x_percent,
                                                           self.cfg.tile_overlap_y_percent,
                                                           .2 * 10,
                                                           self.cfg.volume_x_um,
                                                           300,
                                                           self.cfg.volume_z_um)

        self.overview_stack = None  # Clear previous image overview if any
        self.overview_stack = []  # Create empty array size of tiles
        self.overview_set.set()
        # Y volume is always 1 tile
        self.collect_volumetric_image(self.cfg.volume_x_um, 300,
                                      self.cfg.volume_z_um, .2 * 10,
                                      self.cfg.imaging_wavelengths,
                                      (.2 * 10 / 1000 / ((self.cfg.get_period_time()) + self.cfg.jitter_time_s)),
                                      self.cfg.tile_overlap_x_percent, self.cfg.tile_overlap_y_percent,
                                      self.cfg.tile_prefix, 'Trash', self.cfg.local_storage_dir,
                                      acquisition_style='sequential')

        if self.overview_process != None:
            self.overview_process.join()

        split_image_overview = {}
        reshaped_array = [None]*len(self.cfg.imaging_wavelengths)
        for wl in self.cfg.imaging_wavelengths:
            index = self.cfg.imaging_wavelengths.index(wl)
            # Split list of all overview images into seperate channels
            split_image_overview= self.overview_stack[index::len(self.cfg.imaging_wavelengths)]

            # Create empty array size of overview image
            rows = np.shape(split_image_overview[0])[0]
            cols = split_image_overview[0].shape[1]
            overlap = round((self.cfg.tile_overlap_x_percent / 100) * rows)
            overlap_rows = rows - overlap
            reshaped = np.zeros(((xtiles * rows) - (overlap * (xtiles - 1)), ytiles * cols))

            for x in range(0, xtiles):
                for y in range(0, ytiles):
                    cols = split_image_overview[0].shape[1]  # Account for lost frames
                    if x == xtiles - 1:
                        reshaped[x * overlap_rows:(x * overlap_rows) + rows, y * cols:(y + 1) * cols] = \
                        split_image_overview[
                            0]
                    else:
                        reshaped[x * overlap_rows:(x + 1) * overlap_rows, y * cols:(y + 1) * cols] = \
                        split_image_overview[0][
                        0:overlap_rows]
                    del split_image_overview[0]

            reshaped_array[index] = reshaped

        self.overview_imgs.append(fr'{self.cfg.local_storage_dir}\overview_img_{"_".join(map(str, self.cfg.imaging_wavelengths))}'
                         fr'_{datetime.now().strftime("%Y-%m-%d_%H-%M-%S")}.tiff')
        pos = self.sample_pose.get_position()
        tifffile.imwrite(self.overview_imgs[-1],
                         reshaped_array,
                         metadata={'position': {'z': pos['z'], 'x': pos['x'], 'y': pos['y']},
                                    'volume':{'z': self.cfg.volume_z_um, 'x': self.cfg.volume_x_um, 'y': 300},
                                    'tile':{'x': xtiles, 'y': ytiles, 'z': self.ztiles}})

        self.overview_set.clear()
        self.overview_process = None
        self.start_pos = None  # Reset start position


        return reshaped_array, xtiles

    def create_overview(self):

        """Create overview image from a stack"""

        self.stack = [i for i in self.stack if i is not None]           # Remove dropped tiles
        downsampled = [x[0::10, 0::10] for x in self.stack]           # Down sample by 10, scikitimage downscale local mean, gpu downsample
        mipstack = [np.max(x, axis=1) for x in downsampled]             # Max projection
        mipstack = np.array(mipstack)

        # Reshape max
        rows = mipstack[0].shape[0]
        cols = mipstack.shape[0]
        reshaped = np.ones((self.ztiles, rows))
        reshaped[0:cols, :] = mipstack
        self.overview_stack.append(np.rot90(np.array(reshaped)))

    def start_livestream(self, wavelength: list, scout_mode: bool):
        """Repeatedly play the daq waveforms and buffer incoming images."""

        # Bail early if it's started.
        if self.livestream_enabled.is_set():
            self.log.warning("Not starting. Livestream is already running.")
            return
        self.log.debug("Starting livestream.")
        self.log.warning(f"Turning on the {wavelength}[nm] lasers.")
        self.scout_mode = scout_mode
        self.setup_imaging_for_laser(wavelength, True)
        self.frame_grabber.setup_stack_capture([self.cfg.local_storage_dir], 1000000, 'Trash')
        self.livestream_enabled.set()
        # Launch thread for picking up camera images.

    def stop_livestream(self, wait: bool = False):
        # Bail early if it's already stopped.
        if not self.livestream_enabled.is_set():
            self.log.warning("Not starting. Livestream is already stopped.")
            return
        wait_cond = "" if wait else "not "
        self.log.debug(f"Disabling livestream and {wait_cond}waiting.")
        self.frame_grabber.runtime.abort()  # Abort for livestream because total frames are never being met

        self.ni.stop()
        self.ni.close()

        for laser in self.active_lasers: self.lasers[str(laser)].disable()
        self.active_lasers = None
        self.scout_mode = False
        self.livestream_enabled.clear()

    def _livestream_worker(self):
        """Pulls images from the camera and puts them into the ring buffer."""

        self.frame_grabber.start()
        self.ni.start()
        if self.scout_mode:
            sleep(self.cfg.get_period_time())
            self.ni.stop()
        self.active_lasers.sort()

        while self.livestream_enabled.is_set():
            if self.simulated:
                sleep(1 / 16)
                blank = np.zeros((self.cfg.sensor_row_count,
                                  self.cfg.sensor_column_count),
                                 dtype=self.cfg.image_dtype)
                noise = np.random.normal(0, .1, blank.shape)
                yield noise + blank, 1

            elif packet := self.frame_grabber.runtime.get_available_data(self.stream_ids[0]):
                f = next(packet.frames())
                metadata = f.metadata()

                # TODO: Why does this work?
                layer_num = metadata.frame_id % (len(self.active_lasers)) - 1 if len(self.active_lasers) > 1 else -1
                self.im = f.data().squeeze().copy()
                f = None
                packet = None
                yield self.im, self.active_lasers[layer_num + 1]

            sleep((1 / self.cfg.daq_obj_kwds['livestream_frequency_hz']))
<<<<<<< HEAD
=======
            yield
>>>>>>> d66192f9

    def setup_imaging_for_laser(self, wavelength: list, live: bool = False):
        """Configure system to image with the desired laser wavelength.
        """
        # Bail early if this laser is already setup in the previously set mode.
        if self.active_lasers == wavelength:
            self.log.info("Skipping daq setup. Laser already provisioned.")
            return
        live_status_msg = " in live mode" if self.livestream_enabled.is_set() else ""
        self.log.info(f"Configuring {wavelength}[nm] laser{live_status_msg}.")

        if self.active_lasers is not None:
            for laser in self.active_lasers: self.lasers[str(laser)].disable()

        if self.cfg.acquisition_style == 'sequential':
            fw_index = self.cfg.laser_specs[str(wavelength[0])]['filter_index']  #TODO: This is a hack for getting wavelength
            self.log.info(f"Setting filter wheel to index {fw_index}")
            self.filter_wheel.set_index(fw_index)

        # Reprovision the DAQ.
        self._setup_waveform_hardware(wavelength, live)
        self.active_lasers = wavelength
        for laser in self.active_lasers: self.lasers[str(laser)].enable()

    def set_scan_start(self, start):

        """Set start position of scan in sample pose.
        :param start: start position of scan"""

        self.start_pos = start
        self.log.info(f'Scan start position set to {self.start_pos}')

    def calculate_normalized_dct_shannon_entropy(self, image):
        cPSFSupportDiameter = 3
        return normalized_dct_shannon_entropy.compute(image, cPSFSupportDiameter)

    def close(self):
        """Safely close all open hardware connections."""
        self.frame_grabber.close()
        self.ni.close()
        for wavelength, laser in self.lasers.items():
            self.log.info(f"Powering down {wavelength}[nm] laser.")
            laser.disable()
        super().close()<|MERGE_RESOLUTION|>--- conflicted
+++ resolved
@@ -23,12 +23,9 @@
 import tifffile
 import shutil
 from ispim.operations import normalized_dct_shannon_entropy
-<<<<<<< HEAD
 from vortran_laser import stradus
 import subprocess
-=======
 import threading
->>>>>>> d66192f9
 
 class Ispim(Spim):
 
@@ -97,8 +94,6 @@
 
         self.__sim_counter_count = 0
 
-        self.stage_query_lock = threading.Lock()
-
     def _setup_camera(self):
         """Configure general settings and set camera settings to those specified in config"""
 
@@ -157,6 +152,9 @@
         # Note: Tiger X is Tiling Z, Tiger Y is Tiling X, Tiger Z is Tiling Y.
         #   This axis remapping is handled upon SamplePose __init__.
         # loop over axes and verify in external mode
+        # TODO, think about where to store this mapping in config
+        # TODO, merge ispim commands in tigerasi
+        # TODO, how to call this? via tigerbox?
         externally_controlled_axes = \
             {a.lower(): PiezoControlMode.EXTERNAL_CLOSED_LOOP for a in
              self.cfg.tiger_specs['axes'].values()}
@@ -631,9 +629,9 @@
                 else:
                     wl = self.active_lasers[0]
                 yield self.latest_frame, wl
+
+            yield
             sleep(.1)
-            yield
-
 
     def framedata(self, stream):
         if self.simulated:
@@ -665,7 +663,7 @@
 
         xtiles, ytiles, self.ztiles = self.get_tile_counts(self.cfg.tile_overlap_x_percent,
                                                            self.cfg.tile_overlap_y_percent,
-                                                           .2 * 10,
+                                                           .8 * 10,
                                                            self.cfg.volume_x_um,
                                                            300,
                                                            self.cfg.volume_z_um)
@@ -675,9 +673,9 @@
         self.overview_set.set()
         # Y volume is always 1 tile
         self.collect_volumetric_image(self.cfg.volume_x_um, 300,
-                                      self.cfg.volume_z_um, .2 * 10,
+                                      self.cfg.volume_z_um, .8 * 10,
                                       self.cfg.imaging_wavelengths,
-                                      (.2 * 10 / 1000 / ((self.cfg.get_period_time()) + self.cfg.jitter_time_s)),
+                                      (.8 * 10 / 1000 / ((self.cfg.get_period_time()) + self.cfg.jitter_time_s)),
                                       self.cfg.tile_overlap_x_percent, self.cfg.tile_overlap_y_percent,
                                       self.cfg.tile_prefix, 'Trash', self.cfg.local_storage_dir,
                                       acquisition_style='sequential')
@@ -809,10 +807,7 @@
                 yield self.im, self.active_lasers[layer_num + 1]
 
             sleep((1 / self.cfg.daq_obj_kwds['livestream_frequency_hz']))
-<<<<<<< HEAD
-=======
             yield
->>>>>>> d66192f9
 
     def setup_imaging_for_laser(self, wavelength: list, live: bool = False):
         """Configure system to image with the desired laser wavelength.
