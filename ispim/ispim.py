"""Abstraction of the ispim Instrument."""
from datetime import timedelta, datetime
import calendar
import logging
import numpy as np
from pathlib import Path
from time import perf_counter, sleep, time
from mock import NonCallableMock as Mock
from threading import Thread, Event
from ispim.ispim_config import IspimConfig
from ispim.devices.ni import WaveformHardware
from ispim.compute_waveforms import generate_waveforms
from tigerasi.tiger_controller import TigerController, STEPS_PER_UM
from tigerasi.device_codes import PiezoControlMode, TTLIn0Mode
from tigerasi.sim_tiger_controller import SimTigerController as SimTiger
from spim_core.spim_base import Spim
from spim_core.devices.tiger_components import SamplePose,FilterWheel
from spim_core.processes.data_transfer import DataTransfer
import os
from acquire import DeviceState
import tifffile
import shutil
#from vortran_laser import stradus
from ispim.operations import normalized_dct_shannon_entropy
import threading
import sys
import serial

class Ispim(Spim):

    def __init__(self, config_filepath: str,
                 simulated: bool = False):

        self.log = logging.getLogger(f"{__name__}.{self.__class__.__name__}")
        # Log setup is handled in the parent class if we pass in a logger.
        super().__init__(config_filepath, simulated=simulated)

        self.cfg = IspimConfig(config_filepath)
        # Instantiate hardware devices
        self.ni = WaveformHardware(**self.cfg.daq_obj_kwds) if not self.simulated else \
            Mock(WaveformHardware)
        self.tigerbox = TigerController(**self.cfg.tiger_obj_kwds) if not \
            self.simulated else SimTiger(**self.cfg.tiger_obj_kwds,
                                         build_config={'Motor Axes': ['X', 'Y', 'Z', 'V', 'W', 'A', 'B', 'C', 'D']})
        self.sample_pose = SamplePose(self.tigerbox, **self.cfg.sample_pose_kwds)
        self.filter_wheel = FilterWheel(self.tigerbox,
                                        **self.cfg.filter_wheel_kwds)
        self.camera = None
        self.lasers = {}  # populated in _setup_lasers.
        self.channel_gene = {}  # dictionary containing labeled gene for each channel

        # Extra Internal State attributes for the current image capture
        # sequence. These really only need to persist for logging purposes.
        self.start_time = None
        self.total_tiles = None  # tiles to be captured.
        self.x_y_tiles = None    # tiles in x and y to be captured
        self.tiles_acquired = 0
        self.tile_time_s = 0
        self.est_run_time = None
        self.stage_x_pos = None
        self.stage_y_pos = None
        self.scout_mode = False

        # Setup hardware according to the config.
        self._setup_camera()
        self._setup_lasers()
        self._setup_motion_stage()
        # TODO, note NIDAQ is channel specific and gets instantiated within imaging loop

        # Internal state attributes.
        self.active_lasers = None  # Bookkeep which laser is configured.
        self.live_status = None  # Bookkeep if we are running in live mode.

        self.livestream_worker = None  # captures images during livestream
        self.livestream_enabled = Event()
        self.setting_up_livestream = False

        self.latest_frame = None
        self.latest_frame_layer = 0

        # start position of scan
        self.start_pos = None
        self.im = None

        self.stack = []
        self.overview_stack = None
        self.overview_process = None
        self.overview_set = Event()
        self.overview_imgs = []

        self.__sim_counter_count = 0

        self.stage_query_lock = threading.Lock()

    def _setup_camera(self):
        """Configure general settings and set camera settings to those specified in config"""

        self.log.debug(f"Setting up camera")
        for camera, specs in self.cfg.camera_specs.items():
            __import__(specs['driver'])
            camera_class = getattr(sys.modules[specs['driver']], specs['module'])
            kwds = dict(specs['kwds'])
            for k, v in kwds.items():
                if str(v).split('.')[0] in dir(sys.modules[specs['driver']]):
                    arg_class = getattr(sys.modules[specs['driver']], v.split('.')[0])
                    kwds[k] = getattr(arg_class, '.'.join(v.split('.')[1:]))
                else:
                    kwds[k] = eval(v) if '.' in str(v) else v
            self.camera = camera_class(**kwds) if not self.simulated else Mock()
            self.camera.configure(**specs['configure'])

    def _setup_lasers(self):
        """Setup lasers that will be used for imaging. Warm them up, etc."""

        self.log.debug(f"Setting up lasers")
        if 'laser_hub' in self.cfg.laser_specs.keys():
            shared_laser_ports = {}
            for hub in self.cfg.laser_specs['laser_hub']:
                shared_laser_ports[hub] = serial.Serial(**self.cfg.laser_specs['laser_hub'][hub])

        for wl, specs in self.cfg.laser_specs.items():

            if wl == 'laser_hub':
                continue
            elif 'port' in specs['kwds'].keys() and specs['kwds']['port'] == 'COMxx':
                self.log.warning(f'Skipping setup for laser {wl}')
                continue

            __import__(specs['driver'])
            laser_class = getattr(sys.modules[specs['driver']], specs['module'])
            kwds = dict(specs['kwds'])
            for k, v in kwds.items():
                if str(v).split('.')[0] in dir(sys.modules[specs['driver']]):
                    arg_class = getattr(sys.modules[specs['driver']], v.split('.')[0])
                    kwds[k] = getattr(arg_class, '.'.join(v.split('.')[1:]))
                else:
                    kwds[k] = eval(v) if '.' in str(v) else v
            if 'laser_hub' in specs.keys():
                kwds['port'] = shared_laser_ports[specs['laser_hub']]

            self.lasers[wl] = laser_class(**kwds) if not self.simulated else Mock()
            self.lasers[wl].disable_cdrh()  # disable five second cdrh delay
            self.log.debug(f"Successfully setup {wl} laser")

    def _setup_motion_stage(self):
        """Configure the sample stage for the ispim according to the config."""
        self.log.info("Setting backlash in Z to 0")
        self.sample_pose.set_axis_backlash(Z=0.0)
        self.log.info("Setting speeds to 1.0 mm/sec")
        self.tigerbox.set_speed(X=self.cfg.tiger_specs['x']['speed_mm_s'],
                                Y=self.cfg.tiger_specs['y']['speed_mm_s'],
                                Z=self.cfg.tiger_specs['z']['speed_mm_s'])
        # Note: Tiger X is Tiling Z, Tiger Y is Tiling X, Tiger Z is Tiling Y.
        #   This axis remapping is handled upon SamplePose __init__.
        # loop over axes and verify in external mode

        external_control_settings = \
            {a.lower(): PiezoControlMode(str(self.cfg.tiger_specs[a]['external_control_mode'])) for a in
             self.cfg.tiger_specs.keys() if a.upper() in self.tigerbox.ordered_axes}
        self.tigerbox.set_axis_control_mode(**external_control_settings)

        for a, settings in self.cfg.tiger_specs.items():
            if 'ttl_mode' in settings.keys():
                self.tigerbox.set_ttl_pin_modes(in0_mode=TTLIn0Mode(settings['ttl_mode']),
                                                card_address=self.tigerbox.axis_to_card[a.upper()])

    def _setup_waveform_hardware(self, active_wavelength: list, live: bool = False, scout_mode: bool = False):

        if self.simulated:
            self.ni.counter_task = Mock()
            self.ni.counter_task.read = self.__sim_counter_read
        if not self.livestream_enabled.is_set():       # Only configures daq on the initiation of livestream
            self.log.info("Configuring NIDAQ")
            self.ni.configure(self.cfg.get_period_time(), self.cfg.daq_ao_names_to_channels, len(active_wavelength), live)
        self.log.info("Generating waveforms.")
        _, voltages_t = generate_waveforms(self.cfg, active_wavelength)
        self.log.info("Writing waveforms to hardware.")
        self.ni.assign_waveforms(voltages_t, scout_mode)

    def __sim_counter_read(self):
        count = self.__sim_counter_count
        self.__sim_counter_count += 1
        return count


    def acquisition_time(self, xtiles, ytiles, ztiles):

        """Calculate acquisition time based on xtiles, ytiles, and ztiles.
        ztiles should be not interleaved """

        x_y_tiles = xtiles*ytiles
        stack_time_s = ((self.cfg.get_period_time() * len(self.cfg.imaging_wavelengths)) + self.cfg.jitter_time_s) * ztiles
        est_filesize = self.cfg.bytes_per_image * ztiles
        transfer_speed_s = self.cfg.estimates['network_speed_Bps']
        file_transfer_time_s = est_filesize/transfer_speed_s

        if file_transfer_time_s > stack_time_s and not self.overview_set.is_set():
            total_time_s = file_transfer_time_s*x_y_tiles
        else:
            total_time_s = (stack_time_s*x_y_tiles) + file_transfer_time_s
            # Add one file_transfer_time to account for last tile 
        total_time_day = total_time_s / 86400
        self.log.info(f"Scan will take approximately {total_time_day}")
        completion_date = datetime.now() + timedelta(days=total_time_day)
        date_str = completion_date.strftime("%d %b, %Y at %H:%M %p")
        weekday = calendar.day_name[completion_date.weekday()]
        self.log.info(f"Time Esimate: {total_time_day:.2f} days. Imaging run "
                      f"should finish after {weekday}, {date_str}.")
        return total_time_day

    def wait_to_stop(self, axis: str, desired_position: int):
        """Wait for stage to stop moving. IN SAMPLE POSE"""
        start = time()
        while self.sample_pose.is_moving():
            pos = self.sample_pose.get_position()
            distance = abs(pos[axis.lower()] - desired_position)
            if distance < 2.0 or time()-start > 60:
                self.tigerbox.halt()
                break
            else:
                self.log.info(f"Stage is still moving! {axis} = {pos[axis.lower()]} -> {desired_position}")
                sleep(0.5)

    def log_stack_acquisition_params(self, curr_tile_index, stack_name,
                                     z_step_size_um):
        """helper function in main acquisition loop to log the current state
        before capturing a stack of images per channel."""

        for laser in self.active_lasers:
            laser = str(laser)
            tile_schema_params = \
                {
                    'tile_number': curr_tile_index,
                    'file_name': stack_name[0],
                    'coordinate_transformations': [
                        {'scale': [self.cfg.tile_size_x_um / self.cfg.sensor_column_count,
                                                        self.cfg.tile_size_y_um / self.cfg.sensor_row_count,
                                                        z_step_size_um]},
                        {'translation':[self.stage_x_pos * 0.001,
                                                                   self.stage_y_pos * 0.001,
                                                                   self.stage_z_pos * 0.001]}
                    ],
                    'channel' : {'channel_name': self.channel_gene[laser] if laser in self.channel_gene.keys() else '',
<<<<<<< HEAD
                                     'light_source_name': self.channel_gene[laser] if laser in self.channel_gene.keys() else '',
=======
                                'light_source_name': self.channel_gene[laser] if laser in self.channel_gene.keys() else '',
>>>>>>> d4d9d35d
                                             'excitation_wavelength': laser,
                                             'excitation_power': self.lasers[laser].get_setpoint(),
                                             'filter_wheel_index': '0' if self.cfg.acquisition_style == 'interleaved' else self.cfg.laser_specs[laser]["filter_index"],
                                             'filter_names': [],
                                             'detector_name' : ''
                                                },
                    'channel_name': f'{laser}',
                    'x_voxel_size': self.cfg.tile_size_x_um / self.cfg.sensor_column_count,
                    'y_voxel_size': self.cfg.tile_size_y_um / self.cfg.sensor_row_count,
                    'z_voxel_size': z_step_size_um,
                    'voxel_size_units': 'micrometers',
                    'tile_x_position': self.stage_x_pos * 0.001,
                    'tile_y_position': self.stage_y_pos * 0.001,
                    'tile_z_position': self.stage_z_pos * 0.001,
                    'tile_position_units': 'millimeters',
                    'lightsheet_angle': 45,
                    'lightsheet_angle_units': 'degrees',
                    'laser_wavelength': laser,
                    'laser_wavelength_units': "nanometers",
                    'laser_gene_name': self.channel_gene[laser] if laser in self.channel_gene.keys() else None,
                    'laser_power': self.lasers[laser].get_setpoint(),
                    'laser_power_units': 'milliwatts' if self.cfg.laser_specs[laser]['intensity_mode'] == 'power' else 'percent',
                    'filter_wheel_index': '0' if self.cfg.acquisition_style == 'interleaved' else self.cfg.laser_specs[laser]["filter_index"],
                    'tags': ['schema']
                }
            self.log.info('tile data', extra=tile_schema_params)
            settings_schema_data = \
                {'tags': ['schema']}
            # Every variable in calculate waveforms
            for key in self.cfg.laser_specs[laser]['etl']:
                settings_schema_data[f'daq_etl {key}'] = self.cfg.laser_specs[laser]["etl"][key]
            for key in self.cfg.laser_specs[laser]['galvo']:
                settings_schema_data[f'daq galvo {key}'] = self.cfg.laser_specs[laser]["galvo"][key]
            self.log.info(f'laser channel {laser} acquisition settings',
                          extra=settings_schema_data)

    def run_from_config(self):

        if self.livestream_enabled.is_set():
            self.stop_livestream()
        self.collect_volumetric_image(self.cfg.volume_x_um,
                                      self.cfg.volume_y_um,
                                      self.cfg.volume_z_um,
                                      self.cfg.z_step_size_um,
                                      self.cfg.imaging_specs['laser_wavelengths'],
                                      self.cfg.scan_speed_mm_s,
                                      self.cfg.tile_overlap_x_percent,
                                      self.cfg.tile_overlap_y_percent,
                                      self.cfg.tile_prefix,
                                      self.cfg.imaging_specs['filetype'],
                                      self.local_storage_dir,
                                      self.img_storage_dir,
                                      self.deriv_storage_dir,
                                      self.cfg.acquisition_style)

    def collect_volumetric_image(self, volume_x_um: float, volume_y_um: float,
                                 volume_z_um: float,
                                 z_step_size_um: float,
                                 channels: list,
                                 scan_speed_mm_s,
                                 tile_overlap_x_percent: float,
                                 tile_overlap_y_percent: float,
                                 tile_prefix: str,
                                 filetype: str,
                                 local_storage_dir: Path = Path("."),
                                 img_storage_dir: Path = None,
                                 deriv_storage_dir: Path = None,
                                 acquisition_style: str = 'sequential'):
        """Collect a tiled volumetric image with specified size/overlap specs.
        """

        x_grid_step_um, y_grid_step_um = self.get_xy_grid_step(tile_overlap_x_percent,
                                                               tile_overlap_y_percent)

        # Calculate number of tiles in XYZ
        # Always round up so that we cover the desired imaging region.
        xtiles, ytiles, ztiles = self.get_tile_counts(tile_overlap_x_percent,
                                                      tile_overlap_y_percent,
                                                      z_step_size_um,
                                                      volume_x_um,
                                                      volume_y_um,
                                                      volume_z_um)

        self.total_tiles = xtiles * ytiles * ztiles
        self.x_y_tiles = xtiles * ytiles
        self.log.info(f"Total tiles: {self.total_tiles}.")
        actual_vol_x_um = self.cfg.tile_size_x_um + (xtiles - 1) * x_grid_step_um
        actual_vol_y_um = self.cfg.tile_size_y_um + (ytiles - 1) * y_grid_step_um
        actual_vol_z_um = z_step_size_um * ((ztiles - 1))
        self.log.info(f"Actual dimensions: {actual_vol_x_um:.1f}[um] x "
                      f"{actual_vol_y_um:.1f}[um] x {actual_vol_z_um:.1f}[um]")
        self.log.info(f"X grid step: {x_grid_step_um} [um]")
        self.log.info(f"Y grid step: {y_grid_step_um} [um]")
        self.log.info(f"Z grid step: {z_step_size_um} [um]")
        self.log.info(f'xtiles: {xtiles}, ytiles: {ytiles}, ztiles: {ztiles}')

        # Check to see if disk has enough space for two tiles
        frames = (ztiles * len(self.cfg.imaging_wavelengths)) if acquisition_style == 'interleaved' else ztiles
        self.check_local_disk_space(frames)
        self.check_read_write_speeds(self.cfg.local_storage_dir)
        #Check if external disk has enough space
        if not self.overview_set.is_set() and self.cfg.ext_storage_dir != self.cfg.local_storage_dir:
            self.check_ext_disk_space(xtiles, ytiles, frames)
            self.check_read_write_speeds(self.cfg.ext_storage_dir)


        # Est time scan will finish
        self.start_time = datetime.now()
        self.est_run_time = self.acquisition_time(xtiles, ytiles, ztiles)

        # Move sample to preset starting position
        if self.start_pos is not None:
            # Start position is in SAMPLE POSE
            self.log.info(f'Moving to starting position at {self.start_pos["x"]}, '
                          f'{self.start_pos["y"]}, '
                          f'{self.start_pos["z"]}')
            self.sample_pose.move_absolute(x=self.start_pos['x'], wait=False)
            self.wait_to_stop('x', self.start_pos['x'])  # wait_to_stop uses SAMPLE POSE
            self.sample_pose.move_absolute(y=self.start_pos['y'], wait=False)
            self.wait_to_stop('y', self.start_pos['y'])
            self.sample_pose.move_absolute(z=self.start_pos['z'], wait=False)
            self.wait_to_stop('z', self.start_pos['z'])
            self.log.info(f'Stage moved to {self.sample_pose.get_position()}')
        else:
            self.set_scan_start(self.sample_pose.get_position())

        transfer_processes = None  # Reference to external tiff transfer process.
        # Stage positions in SAMPLE POSE
        self.stage_x_pos, self.stage_y_pos, self.stage_z_pos = (self.start_pos['x'],
                                                                self.start_pos['y'],
                                                                self.start_pos['z'])


        # Logging for JSON schema
        acquisition_params = {'session_start_time': datetime.now().strftime("%Y-%m-%dT%H:%M:%S"),
                              'local_storage_directory': str(local_storage_dir),
                              'external_storage_directory': str(img_storage_dir),
                              'specimen_id': self.cfg.imaging_specs["subject_id"],
                              'subject_id': self.cfg.imaging_specs['subject_id'],
                              'chamber_immersion': {'medium': self.cfg.immersion_medium,
                                                                 'refractive_index': self.cfg.immersion_medium_refractive_index},
                              'instrument_id': self.cfg.imaging_specs['instrument_id'],
                              'experimenter_full_name': [self.cfg.experimenters_name],  # Needs to be in list for AIND Schema,
                              'tags': ['schema']}
        self.log.info("acquisition parameters", extra=acquisition_params)

        try:
            for j in range(ytiles):
                # move back to x=0 which maps to z=0
                self.stage_x_pos = self.start_pos['x']  # Both in SAMPLE POSE

                self.log.info("Setting speed in Y to 1.0 mm/sec")
                self.tigerbox.set_speed(Z=1.0)  # Z maps to Y

                self.log.info(f"Moving to Y = {self.stage_y_pos}.")
                self.tigerbox.move_absolute(z=round(self.stage_y_pos), wait=False)
                self.wait_to_stop('y', self.stage_y_pos)  # Use in case stage gets stuck , wait_to_stop uses SAMPLE POSE

                for i in range(xtiles):
                    # Move to specified X position
                    self.log.debug("Setting speed in X to 1.0 mm/sec")
                    self.tigerbox.set_speed(Y=1.0)  # Y maps to X
                    self.log.debug(f"Moving to X = {round(self.stage_x_pos)}.")
                    self.tigerbox.move_absolute(y=round(self.stage_x_pos), wait=False)
                    self.wait_to_stop('x', self.stage_x_pos)  # wait_to_stop uses SAMPLE POSE

                    # If sequential, loop through k for each of active_wavelenghths and feed in list as [[wl]]
                    # e.g. [[488],[561]]. Waveform generator is expecting list so give list of one wl if sequential.
                    # If Interleaved, loop through once and send one list of all wavelengths

                    loops = 1 if acquisition_style == 'interleaved' else len(channels)
                    channel = [channels] if acquisition_style == 'interleaved' else [[wl] for wl in channels]

                    for k in range(0, loops):
                        tile_start = time()
                        # Move to specified Z position
                        self.log.debug("Setting speed in Z to 1.0 mm/sec")
                        self.tigerbox.set_speed(X=1.0)  # X maps to Z
                        self.log.debug("Applying extra move to take out backlash.")
                        z_backup_pos = -STEPS_PER_UM * self.cfg.stage_backlash_reset_dist_um
                        self.tigerbox.move_absolute(x=round(z_backup_pos))
                        self.log.info(f"Moving to Z = {self.stage_z_pos}.")
                        self.tigerbox.move_absolute(x=self.stage_z_pos, wait=False)
                        self.wait_to_stop('z', self.stage_z_pos)  # wait_to_stop uses SAMPLE POSE

                        self.log.info(f"Setting scan speed in Z to {scan_speed_mm_s} mm/sec.")
                        self.tigerbox.set_speed(X=scan_speed_mm_s)
                        self.log.info(f"Actual speed {self.tigerbox.get_speed('x')}mm/sec.")

                        self.log.info(f"Setting up lasers for active channels: {channel[k]}")
                        self.setup_imaging_for_laser(channel[k])

                        # Setup capture of next Z stack.

                        # if filetype is trash for overview, it'll be zarr but doesn't matter
                        filetype_suffix = 'tiff' if filetype == 'Tiff' else 'zarr'

                        channel_string = '_'.join(map(str, self.active_lasers)) if \
                            acquisition_style == 'interleaved' else channel[k][0]
                        filenames = [f"{tile_prefix}_X_{i:0>4d}_Y_{j:0>4d}_Z_{0:0>4d}_ch_{channel_string}.{filetype_suffix}"]


                        os.makedirs(local_storage_dir, exist_ok=True)  # Make local directory if not already created
                        filepath_srcs = [local_storage_dir / f for f in filenames]

                        self.log.info(f"Collecting tile stacks at "
                                      f"({self.stage_x_pos / STEPS_PER_UM}, "
                                      f"{self.stage_y_pos / STEPS_PER_UM}) [um] "
                                      f"for channels {channel[k]} and saving to: {filepath_srcs}")
                        self.log_stack_acquisition_params(self.tiles_acquired,
                                                          filenames,
                                                          z_step_size_um)
                        # Convert to [mm] units for tigerbox.
                        slow_scan_axis_position = self.stage_x_pos / STEPS_PER_UM / 1000.0
                        self._collect_stacked_tiff(slow_scan_axis_position,
                                                   ztiles,
                                                   z_step_size_um,
                                                   filepath_srcs,
                                                   filetype,
                                                   acquisition_style)

                        # Start transferring file to its destination.
                        # Note: Image transfer is faster than image capture, but
                        #   we still wait for prior process to finish.
                        if transfer_processes is not None:
                            self.log.info(f"Waiting for {filetype} transfer process "
                                          "to complete.")
                            for p in transfer_processes:
                                p.join()
                        if img_storage_dir is not None:
                            filepath_dests = [img_storage_dir / f for f in filenames]
                            self.log.info("Starting transfer process for "
                                          f"{filepath_dests}.")
                            transfer_processes = [DataTransfer(srcs,dests) for srcs, dests in
                                                  zip(filepath_srcs, filepath_dests)]
                            for p in transfer_processes:
                                p.start()

                        self.tiles_acquired += 1
                        self.tile_time_s = time() - tile_start
                    self.stage_x_pos += x_grid_step_um * STEPS_PER_UM
                self.stage_y_pos += y_grid_step_um * STEPS_PER_UM

        finally:
            if transfer_processes is not None:
                self.log.info("Joining file transfer processes.")
                for p in transfer_processes:
                    p.join()
            if not self.overview_set.is_set():
                dest = str(img_storage_dir) if img_storage_dir != None else str(local_storage_dir)
                for img in self.overview_imgs:
                    DataTransfer(Path(img), Path(dest[:dest.find('\micr')]+img[img.find('\overview_img_'):])).start()

            self.log.info(f"Closing NI tasks")
            self.ni.stop()
            self.log.info(f"Closing camera")
            self.camera.stop()
            for wl, specs in self.cfg.laser_specs.items():
                if str(wl) in self.lasers:
                    self.lasers[str(wl)].disable()

            # Reset values used in scan
            self.active_lasers = None
            self.total_tiles = None
            self.x_y_tiles = None
            self.est_run_time = None
            self.tiles_acquired = 0
            self.tile_time_s = 0

            # Move back to start position
            self.sample_pose.move_absolute(x=self.start_pos['x'], wait=False)
            self.wait_to_stop('x', self.start_pos['x'])  # wait_to_stop uses SAMPLE POSE
            self.sample_pose.move_absolute(y=self.start_pos['y'], wait=False)
            self.wait_to_stop('y', self.start_pos['y'])
            self.sample_pose.move_absolute(z=self.start_pos['z'], wait=False)
            self.wait_to_stop('z', self.start_pos['z'])
            self.log.info(f'Stage moved to {self.sample_pose.get_position()}')

            self.start_pos = None
            acquisition_params = {'session_end_time': datetime.now().strftime("%Y-%m-%dT%H:%M:%S"),
                                  'tags': ['schema']}
            self.log.info("acquisition parameters", extra=acquisition_params)

    def _collect_stacked_tiff(self, slow_scan_axis_position: float,
                              tile_count, tile_spacing_um: float,
                              filepath_srcs: list[Path],
                              filetype: str,
                              acquisition_style: str = 'interleaved'):

        self.log.info(f"Configuring stage scan parameters")
        self.log.info(f"Starting scan at Z = {self.stage_z_pos / STEPS_PER_UM / 1000} mm")
        self.sample_pose.setup_finite_tile_scan('z', 'x',
                                                fast_axis_start_position=self.stage_z_pos / STEPS_PER_UM / 1e3,
                                                slow_axis_start_position=slow_scan_axis_position,
                                                slow_axis_stop_position=slow_scan_axis_position,
                                                tile_count=tile_count, tile_interval_um=tile_spacing_um,
                                                line_count=1) if not self.simulated else print('Setting up tile scan')
        # tile_spacing_um = 0.0055 um (property of stage) x ticks
        # Specify fast axis = Tiger x, slow axis = Tiger y,
        frames = (tile_count * len(self.cfg.imaging_wavelengths)) if acquisition_style == 'interleaved' else tile_count
        if self.overview_set.is_set():
            self.stack = [None] * (tile_count)  # Create buffer the size of stacked image

        self.log.info(f"Configuring Camera")
        self.camera.setup_stack_capture(filepath_srcs[0],frames,filetype)   #FIXME: Don't be a filepath list
        self.camera.start()
        self.ni.start()
        self.log.info(f"Starting scan.")
        self.tigerbox.start_scan() if not self.simulated else print('Started')

        prev_frame_count = 0
        self.latest_frame_layer = 0
        while self.ni.counter_task.read() < tile_count:
            if self.simulated:
                tifffile.imwrite(filepath_srcs[0],np.ones((self.cfg.sensor_column_count,
                                                           self.cfg.sensor_row_count)), append=True, bigtiff=True)
            self.frame = self.camera.grab_frame()
            self.latest_frame_layer = self.camera.grab_frame_count()
            if self.camera.grab_frame_count() != prev_frame_count:
                prev_frame_count = self.camera.grab_frame_count()
                self.log.info(f'Total frames: {frames} '
                              f'-> Frames collected: {self.camera.grab_frame_count()}')
            else:
                print('No new frames')
            sleep(self.cfg.get_period_time() + self.cfg.jitter_time_s) if not self.simulated else sleep(.01)

        self.log.info('NI task completed')
        self.log.info('Stopping NI Card')
        self.ni.stop()
        self.__sim_counter_count = 0
        self.latest_frame_layer = 0     # Resetting frame number to 0 for progress bar in UI

        if self.overview_set.is_set():
            self.create_overview() # If doing an overview image, start down sampling and mips
            self.stack = None  # Clear stack buffer

        self.log.info('Stopping camera')
        self.camera.stop()
        self.log.info('Stack complete')

    def _acquisition_livestream_worker(self):

        """Worker yielding the latest frame and frame id during acquisition"""

        while True:
            if self.frame is not None and self.active_lasers is not None:
                if self.cfg.acquisition_style == 'interleaved' and not self.overview_set.is_set():
                    wl = self.active_lasers[self.latest_frame_layer % (len(self.active_lasers)) - 1]
                else:
                    wl = self.active_lasers[0]
                yield self.frame, wl
            else:
                yield # yield so thread can quit
            sleep(.1)

    def overview_scan(self):

        """Quick overview scan function """

        xtiles, ytiles, self.ztiles = self.get_tile_counts(self.cfg.tile_overlap_x_percent,
                                                           self.cfg.tile_overlap_y_percent,
                                                           .8 * 10,
                                                           self.cfg.volume_x_um,
                                                           300,
                                                           self.cfg.volume_z_um)

        self.overview_stack = None  # Clear previous image overview if any
        self.overview_stack = []  # Create empty array size of tiles
        self.overview_set.set()
        # Y volume is always 1 tile
        self.collect_volumetric_image(self.cfg.volume_x_um, 300,
                                      self.cfg.volume_z_um, .8 * 10,
                                      self.cfg.imaging_wavelengths,
                                      (.8 * 10 / 1000 / ((self.cfg.get_period_time()) + self.cfg.jitter_time_s)),
                                      self.cfg.tile_overlap_x_percent, self.cfg.tile_overlap_y_percent,
                                      self.cfg.tile_prefix, 'Trash', self.cfg.local_storage_dir,
                                      acquisition_style='sequential')

        reshaped_array = [None]*len(self.cfg.imaging_wavelengths)
        for wl in self.cfg.imaging_wavelengths:
            index = self.cfg.imaging_wavelengths.index(wl)
            # Split list of all overview images into seperate channels
            split_image_overview= self.overview_stack[index::len(self.cfg.imaging_wavelengths)] if \
                len(self.cfg.imaging_wavelengths) != 1 else self.overview_stack

            # Create empty array size of overview image
            rows = np.shape(split_image_overview[0])[0]
            cols = split_image_overview[0].shape[1]
            overlap = round((self.cfg.tile_overlap_x_percent / 100) * rows)
            overlap_rows = rows - overlap
            reshaped = np.zeros(((xtiles * rows) - (overlap * (xtiles - 1)), ytiles * cols))

            for x in range(0, xtiles):
                for y in range(0, ytiles):
                    cols = split_image_overview[0].shape[1]  # Account for lost frames
                    if x == xtiles - 1:
                        reshaped[x * overlap_rows:(x * overlap_rows) + rows, y * cols:(y + 1) * cols] = \
                        split_image_overview[
                            0]
                    else:
                        reshaped[x * overlap_rows:(x + 1) * overlap_rows, y * cols:(y + 1) * cols] = \
                        split_image_overview[0][
                        0:overlap_rows]
                    del split_image_overview[0]

            reshaped_array[index] = reshaped

        self.overview_imgs.append(fr'{self.cfg.local_storage_dir}\overview_img_{"_".join(map(str, self.cfg.imaging_wavelengths))}'
                         fr'_{datetime.now().strftime("%Y-%m-%d_%H-%M-%S")}.tiff')
        pos = self.sample_pose.get_position()
        tifffile.imwrite(self.overview_imgs[-1],
                         reshaped_array,
                         metadata={'position': {'z': pos['z'], 'x': pos['x'], 'y': pos['y']},
                                    'volume':{'z': self.cfg.volume_z_um, 'x': self.cfg.volume_x_um, 'y': 300},
                                    'tile':{'x': xtiles, 'y': ytiles, 'z': self.ztiles}})

        self.overview_set.clear()
        self.overview_process = None
        self.start_pos = None  # Reset start position


        return reshaped_array, xtiles

    def create_overview(self):

        """Create overview image from a stack"""

        self.stack = [i for i in self.stack if i is not None]           # Remove dropped tiles
        downsampled = [x[0::10, 0::10] for x in self.stack]           # Down sample by 10, scikitimage downscale local mean, gpu downsample
        mipstack = [np.max(x, axis=1) for x in downsampled]             # Max projection
        mipstack = np.array(mipstack)

        # Reshape max
        rows = mipstack[0].shape[0]
        cols = mipstack.shape[0]
        reshaped = np.ones((self.ztiles, rows))
        reshaped[0:cols, :] = mipstack
        self.overview_stack.append(np.rot90(np.array(reshaped)))

    def start_livestream(self, wavelength: list, scout_mode: bool):
        """Repeatedly play the daq waveforms and buffer incoming images."""

        self.setting_up_livestream = True
        # Bail early if it's started.
        if self.livestream_enabled.is_set():
            self.log.warning("Not starting. Livestream is already running.")
            return
        self.log.debug("Starting livestream.")
        self.log.warning(f"Turning on the {wavelength}[nm] lasers.")
        self.scout_mode = scout_mode
        self.setup_imaging_for_laser(wavelength, True)
        self.camera.setup_stack_capture(self.cfg.local_storage_dir, 1000000, 'Trash')
        self.livestream_enabled.set()
        # Launch thread for picking up camera images.
        self.setting_up_livestream = False

    def stop_livestream(self, wait: bool = False):

        self.setting_up_livestream = True
        # Bail early if it's already stopped.
        if not self.livestream_enabled.is_set():
            self.log.warning("Not starting. Livestream is already stopped.")
            return
        wait_cond = "" if wait else "not "
        self.log.debug(f"Disabling livestream and {wait_cond}waiting.")
        self.camera.stop()

        self.ni.stop()
        self.ni.close()

        for laser in self.active_lasers: self.lasers[str(laser)].disable()
        self.active_lasers = None
        self.scout_mode = False
        self.livestream_enabled.clear()
        self.setting_up_livestream = False

    def _livestream_worker(self):
        """Pulls images from the camera and puts them into the ring buffer."""

        self.camera.start()
        self.ni.start()
        if self.scout_mode:
            sleep(self.cfg.get_period_time())
            self.ni.stop()
        self.active_lasers.sort()
        while self.livestream_enabled.is_set():
            if self.simulated:
                sleep(1 / 16)
                blank = np.zeros((self.cfg.sensor_row_count,
                                  self.cfg.sensor_column_count),
                                 dtype=self.cfg.image_dtype)
                noise = np.random.normal(0, .1, blank.shape)
                yield noise + blank, 1

            else:
                try:
                    layer_num =self.camera.grab_frame_count() % (len(self.active_lasers)) - 1 if len(self.active_lasers) > 1 \
                        else -1
                    yield self.camera.grab_frame(), self.active_lasers[layer_num + 1]
                except:
                    yield

            sleep((1 / self.cfg.daq_obj_kwds['livestream_frequency_hz']))

    def setup_imaging_for_laser(self, wavelength: list, live: bool = False):
        """Configure system to image with the desired laser wavelength.
        """
        # Bail early if this laser is already setup in the previously set mode.
        if self.active_lasers == wavelength:
            self.log.info("Skipping daq setup. Laser already provisioned.")
            return
        live_status_msg = " in live mode" if self.livestream_enabled.is_set() else ""
        self.log.info(f"Configuring {wavelength}[nm] laser{live_status_msg}.")

        if self.active_lasers is not None:
            for laser in self.active_lasers: self.lasers[str(laser)].disable()

        if self.cfg.acquisition_style == 'sequential':
            fw_index = self.cfg.laser_specs[str(wavelength[0])]['filter_index']  #TODO: This is a hack for getting wavelength
            self.log.info(f"Setting filter wheel to index {fw_index}")
            with self.stage_query_lock:
                self.filter_wheel.set_index(fw_index)

        # Reprovision the DAQ.
        self._setup_waveform_hardware(wavelength, live)
        self.active_lasers = wavelength
        for laser in self.active_lasers: self.lasers[str(laser)].enable()

    def set_scan_start(self, start: dict):

        """Set start position of scan in sample pose.
        :param start: start position of scan in 1/10 um"""

        self.start_pos = start
        self.log.info(f'Scan start position set to {self.start_pos}')

    def calculate_normalized_dct_shannon_entropy(self, image):
        cPSFSupportDiameter = 3
        return normalized_dct_shannon_entropy.compute(image, cPSFSupportDiameter)

    def close(self):
        """Safely close all open hardware connections."""
        self.camera.close()
        self.ni.close()
        for wavelength, laser in self.lasers.items():
            self.log.info(f"Powering down {wavelength}[nm] laser.")
            laser.disable()
        super().close()<|MERGE_RESOLUTION|>--- conflicted
+++ resolved
@@ -241,11 +241,7 @@
                                                                    self.stage_z_pos * 0.001]}
                     ],
                     'channel' : {'channel_name': self.channel_gene[laser] if laser in self.channel_gene.keys() else '',
-<<<<<<< HEAD
                                      'light_source_name': self.channel_gene[laser] if laser in self.channel_gene.keys() else '',
-=======
-                                'light_source_name': self.channel_gene[laser] if laser in self.channel_gene.keys() else '',
->>>>>>> d4d9d35d
                                              'excitation_wavelength': laser,
                                              'excitation_power': self.lasers[laser].get_setpoint(),
                                              'filter_wheel_index': '0' if self.cfg.acquisition_style == 'interleaved' else self.cfg.laser_specs[laser]["filter_index"],
