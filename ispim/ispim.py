--- conflicted
+++ resolved
@@ -15,31 +15,19 @@
 from ispim.devices.frame_grabber import FrameGrabber
 from ispim.devices.ni import WaveformHardware
 from ispim.compute_waveforms import generate_waveforms
-<<<<<<< HEAD
-=======
 from serial import Serial
->>>>>>> 176af382
 from tigerasi.tiger_controller import TigerController, STEPS_PER_UM
 from tigerasi.device_codes import PiezoControlMode, TTLIn0Mode
 from tigerasi.sim_tiger_controller import SimTigerController as SimTiger
 from spim_core.spim_base import Spim
 from spim_core.devices.tiger_components import SamplePose,FilterWheel
 from spim_core.processes.data_transfer import DataTransfer
-<<<<<<< HEAD
-from vortran_laser import stradus
 import os
+#from calliphlox import DeviceState
 from acquire import DeviceState
 import cv2
 import subprocess
 import tifffile
-=======
-from laser_base import Laser
-import os
-#from calliphlox import DeviceState
-from acquire import DeviceState
-import cv2
-
->>>>>>> 176af382
 
 class Ispim(Spim):
 
@@ -104,10 +92,9 @@
     def _setup_camera(self):
         """Configure general settings and set camera settings to those specified in config"""
 
-        #TODO: Intialize offset for shape
+
         if self.simulated:
             self.frame_grabber.runtime = Mock()
-            # self.frame_grabber.runtime.get_state.return_value = 0
 
         self.frame_grabber.setup_cameras((self.cfg.sensor_column_count,
                                           self.cfg.sensor_row_count))
@@ -127,18 +114,13 @@
                                              cpx_line_interval[0])
     def _setup_lasers(self):
         """Setup lasers that will be used for imaging. Warm them up, etc."""
-<<<<<<< HEAD
 
         self.log.debug(f"Setting up lasers")
-=======
->>>>>>> 176af382
-
-        self.log.debug(f"Setting up lasers")
+
         for wl, specs in self.cfg.laser_specs.items():
             if 'port' in specs['kwds'].keys() and specs['kwds']['port'] == 'COMxx':
                 self.log.warning(f'Skipping setup for laser {wl} due to no COM port specified')
                 continue
-<<<<<<< HEAD
 
             laser_class = __import__(specs['driver'])
             laser_path = specs['module_path'].split('.')
@@ -156,11 +138,6 @@
 
             self.lasers[wl] = laser_class(**kwds)
             self.lasers[wl].disable_cdrh()  # disable five second cdrh delay
-=======
-            self.lasers[wl] = Laser(specs) if not self.simulated else Mock(Laser)
-            self.log.debug(f"Successfully connected to {wl} laser")
-            self.lasers[wl].setup_control()
->>>>>>> 176af382
             self.log.debug(f"Successfully setup {wl} laser")
 
     def _setup_motion_stage(self):
@@ -192,13 +169,7 @@
             self.ni.counter_task.read = self.__sim_counter_read
         if not self.livestream_enabled.is_set():       # Only configures daq on the initiation of livestream
             self.log.info("Configuring NIDAQ")
-<<<<<<< HEAD
             self.ni.configure(self.cfg.get_period_time(), self.cfg.daq_ao_names_to_channels, len(active_wavelength), live)
-=======
-            self.ni.configure(self.cfg.get_period_time(), self.cfg.daq_ao_names_to_channels, len(active_wavelength),
-                              live)
-
->>>>>>> 176af382
         self.log.info("Generating waveforms.")
         _, voltages_t = generate_waveforms(self.cfg, active_wavelength)
         self.log.info("Writing waveforms to hardware.")
@@ -216,17 +187,15 @@
     def wait_to_stop(self, axis: str, desired_position: int):
         """Wait for stage to stop moving. IN SAMPLE POSE"""
         start = time()
-
         while self.sample_pose.is_moving():
             pos = self.sample_pose.get_position()
             distance = abs(pos[axis.lower()] - desired_position)
-            if distance < 1.0 or time() - start > 1200:         # TODO: Make sure that's enough time
+            if distance < 1.0 or time()-start > 60:
                 self.tigerbox.halt()
                 break
             else:
                 self.log.info(f"Stage is still moving! {axis} = {pos[axis.lower()]} -> {desired_position}")
                 sleep(0.1)
-
 
     def run_from_config(self):
 
@@ -274,39 +243,8 @@
                                                       volume_z_um)
 
         self.total_tiles = xtiles * ytiles * ztiles
-        # Check if we will violate storage directory limits with our
-        #   run. (Check local and external storage.)
-        gigabytes_per_image = self.cfg.bytes_per_image / (1024 ** 3)
-        dataset_gigabytes = self.total_tiles * gigabytes_per_image
-        try:  # Log errors if they occur.
-            self.check_ext_disk_space(dataset_gigabytes)
-        except AssertionError as e:
-            self.log.error(e)
-            raise
-        # TODO, test network speeds?
-        # TODO, check that networked storage is visible?
-        # Log relevant info about this imaging run.
-        self.log.info(f'session_start_time, {datetime.now().strftime("%Y-%m-%dT%H:%M:%S")}',
-                      extra={'tags': ['schema']})
-        self.log.info(f'local_storage_directory, {local_storage_dir}', extra={'tags': ['schema']})
-        self.log.info(f'external_storage_directory, {img_storage_dir}', extra={'tags': ['schema']})
-        self.log.info(f'specimen_id,{self.cfg.imaging_specs["subject_id"]}', extra={'tags': ['schema']})
-        self.log.info(f'subject_id,{self.cfg.imaging_specs["subject_id"]}', extra={'tags': ['schema']})
-        self.log.info(f'instrument_id, iSpim 1')
-        self.log.info(f'chamber_immersion_medium, {self.cfg.immersion_medium}', extra={'tags': ['schema']})
-        self.log.info(f'chamber_immersion_refractive_index, '
-                      f'{self.cfg.immersion_medium_refractive_index}', extra={'tags': ['schema']})
 
         self.log.info(f"Total tiles: {self.total_tiles}.")
-        self.log.info(f"Total disk space: {dataset_gigabytes:.2f}[GB].")
-        run_time_days = self.total_tiles / (self.cfg.tiles_per_second * 3600. * 24.)
-        completion_date = datetime.now() + timedelta(days=run_time_days)
-        date_str = completion_date.strftime("%d %b, %Y at %H:%M %p")
-        weekday = calendar.day_name[completion_date.weekday()]
-        self.log.info(f"Time Esimate: {run_time_days:.2f} days. Imaging run "
-                      f"should finish after {weekday}, {date_str}.")
-        self.log.info(f"Desired dimensions: {volume_x_um:.1f}[um] x "
-                      f"{volume_y_um:.1f}[um] x {volume_z_um:.1f}[um]")
         actual_vol_x_um = self.cfg.tile_size_x_um + (xtiles - 1) * x_grid_step_um
         actual_vol_y_um = self.cfg.tile_size_y_um + (ytiles - 1) * y_grid_step_um
         actual_vol_z_um = z_step_size_um * ((ztiles - 1))
@@ -315,9 +253,7 @@
         self.log.info(f"X grid step: {x_grid_step_um} [um]")
         self.log.info(f"Y grid step: {y_grid_step_um} [um]")
         self.log.info(f"Z grid step: {z_step_size_um} [um]")
-        self.log.info(f"Z grid step: {z_step_size_um} [um]")
         self.log.info(f'xtiles: {xtiles}, ytiles: {ytiles}, ztiles: {ztiles}')
-        # TODO, check if stage homing is necessary?
 
         # Move sample to preset starting position
         if self.start_pos is not None:
@@ -332,74 +268,85 @@
             self.sample_pose.move_absolute(z=self.start_pos['z'])
             self.wait_to_stop('z', self.start_pos['z'])
             self.log.info(f'Stage moved to {self.sample_pose.get_position()}')
-            # TODO: If reinstate self.sample_pose.zero_in_place() need to set start_pos back to None
         else:
             self.set_scan_start(self.sample_pose.get_position())
-
-        # Set the sample starting location as the origin.
-        # self.sample_pose.zero_in_place()
 
         transfer_processes = None  # Reference to external tiff transfer process.
         # Stage positions in SAMPLE POSE
         self.stage_x_pos, self.stage_y_pos, self.stage_z_pos = (self.start_pos['x'],
                                                                 self.start_pos['y'],
                                                                 self.start_pos['z'])
+
+        # Logging for JSON schema
+        self.log.info(f'session_start_time, {datetime.now().strftime("%Y-%m-%dT%H:%M:%S")}',
+                      extra={'tags': ['schema']})
+        self.log.info(f'local_storage_directory, {local_storage_dir}', extra={'tags': ['schema']})
+        self.log.info(f'external_storage_directory, {img_storage_dir}', extra={'tags': ['schema']})
+        self.log.info(f'specimen_id,{self.cfg.imaging_specs["subject_id"]}', extra={'tags': ['schema']})
+        self.log.info(f'subject_id,{self.cfg.imaging_specs["subject_id"]}', extra={'tags': ['schema']})
+        self.log.info(f'instrument_id, iSpim 1')
+        self.log.info(f'chamber_immersion_medium, {self.cfg.immersion_medium}', extra={'tags': ['schema']})
+        self.log.info(f'chamber_immersion_refractive_index, '
+                      f'{self.cfg.immersion_medium_refractive_index}', extra={'tags': ['schema']})
+        self.log.info(f'x_voxel_size, {self.cfg.tile_size_x_um} micrometers',
+                      extra={'tags': ['schema']})  # size of pixels
+        self.log.info(f'y_voxel_size, {self.cfg.tile_size_y_um} micrometers', extra={'tags': ['schema']})
+        self.log.info(f'z_voxel_size, {z_step_size_um} micrometers', extra={'tags': ['schema']})
+        self.log.info(f'tile_x_position, {self.stage_x_pos * 0.0001} millimeters',
+                      extra={'tags': ['schema']})
+        self.log.info(f'tile_y_position, {self.stage_y_pos * 0.0001} millimeters',
+                      extra={'tags': ['schema']})
+        self.log.info(f'tile_z_positione, {self.stage_z_pos * 0.0001} millimeters',
+                      extra={'tags': ['schema']})
+        self.log.info(f'lightsheet_angle, 45 degrees', extra={'tags': ['schema']})
+
+        for laser in self.active_lasers:
+            laser = str(laser)
+            self.log.info(f'channel_name, {laser}', extra={'tags': ['schema']})
+            self.log.info(f'laser_wavelength, {laser} nanometers', extra={'tags': ['schema']})
+            intensity = self.lasers[str(laser)].get_intensity()
+            laser_power = f'{intensity} milliwatts' if self.cfg.laser_specs[str(laser)]['intensity_mode'] \
+                                                       == 'power' else f'{intensity} percent'
+            laser_power = f'{self.lasers[laser].get_setpoint()}'
+            self.log.info(f'laser_power: {laser_power}', extra={'tags': ['schema']})
+            self.log.info(f'filter_wheel_index: {self.cfg.laser_specs[laser]["filter_index"]}',
+                          extra={'tags': ['schema']})
+            # Every variable in calculate waveforms
+            for key in self.cfg.laser_specs[laser]['etl']:
+                self.log.info(f'daq etl {key}: {self.cfg.laser_specs[laser]["etl"][key]} volts',
+                              extra={'tags': ['schema']})
+            for key in self.cfg.laser_specs[laser]['galvo']:
+                self.log.info(f'daq galvo {key}: {self.cfg.laser_specs[laser]["galvo"][key]} volts',
+                              extra={'tags': ['schema']})
+
         try:
             for j in range(ytiles):
                 # move back to x=0 which maps to z=0
                 self.stage_x_pos = self.start_pos['x']  # Both in SAMPLE POSE
 
-                # TODO: handle this through sample pose class, which remaps axes
                 self.log.info("Setting speed in Y to 1.0 mm/sec")
                 self.tigerbox.set_speed(Z=1.0)  # Z maps to Y
 
-                # TODO: handle this through sample pose class, which remaps axes
                 self.log.info(f"Moving to Y = {self.stage_y_pos}.")
                 self.tigerbox.move_absolute(z=round(self.stage_y_pos))
                 self.wait_to_stop('y', self.stage_y_pos)  # wait_to_stop uses SAMPLE POSE
 
                 for i in range(xtiles):
                     # Move to specified X position
-                    # TODO: handle this through sample pose class, which remaps axes
                     self.log.debug("Setting speed in X to 1.0 mm/sec")
                     self.tigerbox.set_speed(Y=1.0)  # Y maps to X
                     self.log.debug(f"Moving to X = {round(self.stage_x_pos)}.")
                     self.tigerbox.move_absolute(y=round(self.stage_x_pos))
                     self.wait_to_stop('x', self.stage_x_pos)  # wait_to_stop uses SAMPLE POSE
 
-<<<<<<< HEAD
-                    # Logging for JSON schema. More sprinkled throught acquisition loop
-                    self.schema_log.info(f'x_voxel_size, {self.cfg.tile_size_x_um} micrometers')  # size of pixels
-                    self.schema_log.info(f'y_voxel_size, {self.cfg.tile_size_y_um} micrometers')
-                    self.schema_log.info(f'z_voxel_size, {z_step_size_um} micrometers')
-                    self.schema_log.info(f'tile_x_position, {self.stage_x_pos * 0.0001} millimeters')
-                    self.schema_log.info(f'tile_y_position, {self.stage_y_pos * 0.0001} millimeters')
-                    self.schema_log.info(f'tile_z_positione, {self.stage_z_pos * 0.0001} millimeters')
-                    self.schema_log.info(f'lightsheet_angle, 45 degrees')
-
-                    for channel in channels:
-                        self.schema_log.info(f'channel_name, {channel}')
-                        self.schema_log.info(f'laser_wavelength, {channel} nanometers')
-                        intensity = self.lasers[str(channel)].get_setpoint()
-                        laser_power = f'{intensity} milliwatts' if self.cfg.laser_specs[str(channel)]['intensity_mode'] \
-                                                                   == 'power' else f'{intensity} percent'
-                        self.schema_log.info(f'laser_power: {laser_power}')
-                        self.schema_log.info(f'filter_wheel_index: {self.cfg.laser_specs[str(channel)]["filter_index"]}')
-                        # Every variable in calculate waveforms
-                        for key in self.cfg.laser_specs[str(channel)]['etl']:
-                            self.schema_log.info(f'daq etl {key}: {self.cfg.laser_specs[str(channel)]["etl"][key]} volts')
-                        for key in self.cfg.laser_specs[str(channel)]['galvo']:
-                            self.schema_log.info(
-                                f'daq galvo {key}: {self.cfg.laser_specs[str(channel)]["galvo"][key]} volts')
-
-                    #Block comment here describing what's happening
-
-                    loops = 1 if self.cfg.acquisition_style == 'interleaved' else len(channels)     # Only loop through once if interleaved
-                    channel = [[channels]] if self.cfg.acquisition_style == 'interleaved' else [[wl] for wl in channels]    # Feed in whole list if interleaved
+                    # If sequential, loop through k for each of active_wavelenghths and feed in list as [[wl]]
+                    # e.g. [[488],[561]]. Waveform generator is expecting list so give list of one wl if sequential.
+                    # If Interleaved, loop through once and send one list of all wavelengths
+
+                    loops = 1 if self.cfg.acquisition_style == 'interleaved' else len(channels)
+                    channel = [[channels]] if self.cfg.acquisition_style == 'interleaved' else [[wl] for wl in channels]
 
                     for k in range(0, loops):
-
-                        # TODO: handle this through sample pose class, which remaps axes
                         # Move to specified Z position
                         self.log.debug("Setting speed in Z to 1.0 mm/sec")
                         self.tigerbox.set_speed(X=1.0)  # X maps to Z
@@ -415,18 +362,20 @@
                         self.log.info(f"Actual speed {self.tigerbox.get_speed('x')}mm/sec.")
 
                         self.log.info(f"Setting up lasers for active channels: {channel[k]}")
-                        self.setup_imaging_for_laser(channel[k])     # Not changing waveform generator so give a one channel list
+                        self.setup_imaging_for_laser(channel[k])
 
                         # Setup capture of next Z stack.
-                        filetype_suffix = 'tiff' if filetype == 'Tiff' else 'zarr'  # if filetype is trash, it'll be zarr but doesn't matter
+
+                        # if filetype is trash for overview, it'll be zarr but doesn't matter
+                        filetype_suffix = 'tiff' if filetype == 'Tiff' else 'zarr'
 
                         channel_string = '_'.join(map(str, self.active_lasers)) if \
                             self.cfg.acquisition_style == 'interleaved' else channel[k][0]
                         filenames = [
-                            f"{tile_prefix}_X_{i:0>4d}_Y_{j:0>4d}_Z_{0:0>4d}_ch_{channel_string}.{filetype_suffix}" #add all channel names
+                            f"{tile_prefix}_X_{i:0>4d}_Y_{j:0>4d}_Z_{0:0>4d}_ch_{channel_string}.{filetype_suffix}"
                             for
                             camera in self.stream_ids]
-                        self.schema_log.info(f'file_name, {filenames}')
+                        self.log.info(f'file_name, {filenames}', extra={'tags': ['schema']})
                         os.makedirs(local_storage_dir, exist_ok=True)  # Make local directory if not already created
                         filepath_srcs = [local_storage_dir / f for f in filenames]
                         self.log.info(f"Collecting tile stacks at "
@@ -469,105 +418,6 @@
                         #
                         #     os.remove(filepath_srcs[0])
                         #     print(f"process finished.")
-=======
-                    # TODO: handle this through sample pose class, which remaps axes
-                    # Move to specified Z position
-                    self.log.debug("Setting speed in Z to 1.0 mm/sec")
-                    self.tigerbox.set_speed(X=1.0)  # X maps to Z
-                    self.log.debug("Applying extra move to take out backlash.")
-                    z_backup_pos = -STEPS_PER_UM * self.cfg.stage_backlash_reset_dist_um
-                    self.tigerbox.move_absolute(x=round(z_backup_pos))
-                    self.log.info(f"Moving to Z = {self.stage_z_pos}.")
-                    self.tigerbox.move_absolute(x=self.stage_z_pos)
-                    self.wait_to_stop('z', self.stage_z_pos)  # wait_to_stop uses SAMPLE POSE
-
-                    self.log.info(f"Setting scan speed in Z to {scan_speed_mm_s} mm/sec.")
-                    self.tigerbox.set_speed(X=scan_speed_mm_s)
-                    self.log.info(f"Actual speed {self.tigerbox.get_speed('x')}mm/sec.")
-
-                    self.log.info(f"Setting up lasers for active channels: {channels}")
-                    self.setup_imaging_for_laser(channels)
-
-                    # Setup capture of next Z stack.
-                    # TODO: CPX handels how to save files. How to name files for all channels?
-                    filetype_suffix = 'tiff' if filetype == 'Tiff' else 'zarr'  # if filetype is trash, it'll be zarr but doesn't matter
-                    channel_string = '_'.join(map(str, self.active_lasers))
-                    filenames = [
-                        f"{tile_prefix}_X_{i:0>4d}_Y_{j:0>4d}_Z_{0:0>4d}_ch_{channel_string}.{filetype_suffix}"
-                        # add all channel names
-                        for
-                        camera in self.stream_ids]
-
-                    os.makedirs(local_storage_dir, exist_ok=True)  # Make local directory if not already created
-                    filepath_srcs = [local_storage_dir / f for f in filenames]
-                    self.log.info(f"Collecting tile stacks at "
-                                  f"({self.stage_x_pos / STEPS_PER_UM}, "
-                                  f"{self.stage_y_pos / STEPS_PER_UM}) [um] "
-                                  f"for channels {channels} and saving to: {filepath_srcs}")
-                    # TODO: consider making z step size a fn parameter instead of
-                    #   collected strictly from the config.
-
-                    # Logging for JSON schema
-                    self.log.info(f'chamber_immersion_refractive_index, '
-                                  f'{self.cfg.immersion_medium_refractive_index}', extra={'tags': ['schema']})
-                    self.log.info(f'file_name, {filenames}', extra={'tags': ['schema']})
-                    self.log.info(f'x_voxel_size, {self.cfg.tile_size_x_um} micrometers',
-                                  extra={'tags': ['schema']})  # size of pixels
-                    self.log.info(f'y_voxel_size, {self.cfg.tile_size_y_um} micrometers', extra={'tags': ['schema']})
-                    self.log.info(f'z_voxel_size, {z_step_size_um} micrometers', extra={'tags': ['schema']})
-                    self.log.info(f'tile_x_position, {self.stage_x_pos * 0.0001} millimeters',
-                                  extra={'tags': ['schema']})
-                    self.log.info(f'tile_y_position, {self.stage_y_pos * 0.0001} millimeters',
-                                  extra={'tags': ['schema']})
-                    self.log.info(f'tile_z_positione, {self.stage_z_pos * 0.0001} millimeters',
-                                  extra={'tags': ['schema']})
-                    self.log.info(f'lightsheet_angle, 45 degrees', extra={'tags': ['schema']})
-
-                    for laser in self.active_lasers:
-                        laser = str(laser)
-                        self.log.info(f'channel_name, {laser}', extra={'tags': ['schema']})
-                        self.log.info(f'laser_wavelength, {laser} nanometers', extra={'tags': ['schema']})
-                        intensity = self.lasers[str(laser)].get_intensity()
-                        laser_power = f'{intensity} milliwatts' if self.cfg.laser_specs[str(laser)]['intensity_mode'] \
-                                                                   == 'power' else f'{intensity} percent'
-                        laser_power = f'{self.lasers[laser].get_intensity()}'
-                        self.log.info(f'laser_power: {laser_power}', extra={'tags': ['schema']})
-                        self.log.info(f'filter_wheel_index: {self.cfg.laser_specs[laser]["filter_index"]}',
-                                      extra={'tags': ['schema']})
-                        # Every variable in calculate waveforms
-                        for key in self.cfg.laser_specs[laser]['etl']:
-                            self.log.info(f'daq etl {key}: {self.cfg.laser_specs[laser]["etl"][key]} volts',
-                                          extra={'tags': ['schema']})
-                        for key in self.cfg.laser_specs[laser]['galvo']:
-                            self.log.info(f'daq galvo {key}: {self.cfg.laser_specs[laser]["galvo"][key]} volts',
-                                          extra={'tags': ['schema']})
-
-                    # Convert to [mm] units for tigerbox.
-                    slow_scan_axis_position = self.stage_x_pos / STEPS_PER_UM / 1000.0
-                    self._collect_stacked_tiff(slow_scan_axis_position,
-                                               ztiles,
-                                               z_step_size_um,
-                                               filepath_srcs,
-                                               filetype)
-
-                    # Start transferring file to its destination.
-                    # Note: Image transfer is faster than image capture, but
-                    #   we still wait for prior process to finish.
-                    if transfer_processes is not None:
-                        self.log.info(f"Waiting for {filetype} transfer process "
-                                      "to complete.")
-                        for p in transfer_processes:
-                            p.join()
-                    if img_storage_dir is not None:
-                        filepath_dests = [img_storage_dir / f for f in filenames]
-                        self.log.info("Starting transfer process for "
-                                      f"{filepath_dests}.")
-                        # ↓TODO, use xcopy transfer for speed
-                        transfer_processes = [DataTransfer(filepath_srcs[streams],
-                                                           filepath_dests[streams]) for streams in self.stream_ids]
-                        for p in transfer_processes:
-                            p.start()
->>>>>>> 176af382
                     # TODO, set speed of sample Z / tiger X axis to ~1
 
                     self.stage_x_pos += x_grid_step_um * STEPS_PER_UM
@@ -577,10 +427,10 @@
             # TODO, implement sample pose so below can be uncommented
             # self.log.info("Returning to start position.")
             # self.sample_pose.move_absolute(x=0, y=0, z=0, wait=True)
-            # if transfer_processes is not None:
-            #     self.log.info("Joining file transfer processes.")
-            #     for p in transfer_processes:
-            #         p.join()
+            if transfer_processes is not None:
+                self.log.info("Joining file transfer processes.")
+                for p in transfer_processes:
+                    p.join()
             self.log.info(f"Closing NI tasks")
             self.ni.close() if not self.overview_set.is_set() else self.ni.stop()  # TODO: Should we just stop ni card anyways in case we want to image after?
             self.log.info(f"Closing camera")
@@ -589,7 +439,7 @@
                 if str(wl) in self.lasers:
                     self.lasers[str(wl)].disable()
             self.active_lasers = None
-            self.log.info(f'Ending time: {datetime.now().strftime("%Y,%m,%d,%H,%M,%S")}', extra={'tags': ['schema']})
+            self.schema_log.info(f'Ending time: {datetime.now().strftime("%Y,%m,%d,%H,%M,%S")}')
 
     def _collect_stacked_tiff(self, slow_scan_axis_position: float,
                               tile_count, tile_spacing_um: float,
@@ -607,7 +457,6 @@
         # tile_spacing_um = 0.0055 um (property of stage) x ticks
         # Specify fast axis = Tiger x, slow axis = Tiger y,
 
-<<<<<<< HEAD
         frames = (tile_count * len(self.cfg.imaging_wavelengths)) if self.cfg.acquisition_style == 'interleaved' else tile_count
 
         self.log.info(f"Configuring framegrabber")
@@ -615,26 +464,12 @@
         self.frame_grabber.setup_stack_capture(filepath_srcs,
                                                frames,
                                                filetype)
-=======
-        self.log.info(f"Configuring framegrabber")
-        self._setup_camera()
-        self.frame_grabber.setup_stack_capture(filepath_srcs, (tile_count * len(self.cfg.imaging_wavelengths)),
-                                               filetype)
-        # TODO: Why doesn't this work?
-        # while self.frame_grabber.runtime.get_state() != DeviceState.Armed:  # Check if camera is configured
-        #     sleep(.05)
->>>>>>> 176af382
 
         if self.overview_process is not None:  # If doing an overview image, wait till previous tile is done
             if self.overview_process.is_alive():
                 self.overview_process.join()
-<<<<<<< HEAD
         self.stack = [None]
         self.stack = [None]*(tile_count)  # Create buffer the size of stacked image
-=======
-        self.stack = None  # Clear stack buffer
-        self.stack = [None] * (tile_count)  # Create buffer the size of stacked image
->>>>>>> 176af382
 
         self.frame_grabber.start()
         self.ni.start()
@@ -644,37 +479,22 @@
         prev_frame_count = 0
         curr_frame_count = 0
         while self.ni.counter_task.read() < tile_count:
-            if self.simulated:
-                # Writting dummy frame if in simulated mode
-                try:
-                    tifffile.imwrite(filepath_srcs[0], np.zeros((self.cfg.sensor_column_count,
-                                                                 self.cfg.sensor_row_count)), bigtiff=True, append=True)
-                except PermissionError:
-                    print('Droped frame :(')
             for streams in self.stream_ids:
                 frame_count = self.framedata(streams)
             curr_frame_count += frame_count
             if curr_frame_count != prev_frame_count:
                 prev_frame_count = curr_frame_count
-<<<<<<< HEAD
-                self.log.info(f'Total frames: {tile_count} '
-=======
                 self.log.info(f'Total frames: {tile_count * len(self.cfg.imaging_wavelengths)} '
->>>>>>> 176af382
                               f'-> Frames collected: {curr_frame_count}')
             else:
                 print('No new frames')
             sleep(0.1) if not self.simulated else sleep(.01)     # TODO: Maybe make this a fraction of the stage speed?
 
         self.log.info('NI task completed')
-<<<<<<< HEAD
-        self.ni.stop()
-        self.__sim_counter_count =0
-=======
         self.log.info('Stopping NI Card')
         self.ni.stop()
 
->>>>>>> 176af382
+        self.ni.stop() if not self.simulated else self.__sim_counter_count =0
 
         if self.overview_set.is_set():
             self.overview_process = Thread(target=self.create_overview)
@@ -688,10 +508,6 @@
                 if time() - start > 10:
                     self.log.info('Task timed out')
                     break
-<<<<<<< HEAD
-=======
-
->>>>>>> 176af382
         self.log.info('Stopping camera')
         self.frame_grabber.runtime.abort()
         self.log.info('Stack complete')
@@ -701,7 +517,6 @@
         """Worker yielding the latest frame and frame id during acquisition"""
 
         while True:
-<<<<<<< HEAD
             if self.latest_frame is not None and self.active_lasers is not None:
                 wl = self.active_lasers[self.latest_frame_layer % (len(self.active_lasers)) - 1] if \
                     self.cfg.acquisition_style == 'interleaved' else self.active_lasers[0]
@@ -711,25 +526,11 @@
             sleep(.1)
 
     def framedata(self, stream):
-
         if self.simulated:
             self.latest_frame = np.ones((self.cfg.sensor_column_count,self.cfg.sensor_row_count))
             self.latest_frame_layer =+ 1
             return 1
 
-=======
-            if self.latest_frame is not None:
-                yield self.latest_frame, self.cfg.imaging_wavelengths[self.latest_frame_layer %
-                                                                      (len(self.cfg.imaging_wavelengths)) - 1]
-            else:
-                yield None      # yield so thread can quit
-
-            sleep(1 / 17)
-
-    def framedata(self, stream):
-        if self.simulated:
-            return 1
->>>>>>> 176af382
         if a := self.frame_grabber.runtime.get_available_data(stream):
             packet = a.get_frame_count()
             f = next(a.frames())
@@ -765,12 +566,8 @@
         self.collect_volumetric_image(self.cfg.volume_x_um, self.cfg.volume_y_um,
                                       self.cfg.volume_z_um, self.cfg.z_step_size_um * 10,
                                       self.cfg.imaging_wavelengths,
-<<<<<<< HEAD
-                                      ((self.cfg.z_step_size_um * 10/1000) / (((self.cfg.get_period_time()+.005) * len(self.cfg.imaging_wavelengths)) +0.01 )),
-=======
                                       ((self.cfg.z_step_size_um * 10 / 1000) / (((self.cfg.get_period_time() + .005) * len(
                                           self.cfg.imaging_wavelengths)) + 0.01)),
->>>>>>> 176af382
                                       self.cfg.tile_overlap_x_percent, self.cfg.tile_overlap_y_percent,
                                       self.cfg.tile_prefix, 'Trash', self.cfg.local_storage_dir)
 
@@ -780,7 +577,7 @@
         # Create empty array size of overview image
         rows = np.shape(self.image_overview[0])[0]
         cols = self.image_overview[0].shape[1]
-        # total_columns = self.image_overview[x].shape[1]
+
         overlap = round((self.cfg.tile_overlap_x_percent / 100) * rows)
         overlap_rows = rows - overlap
         reshaped = np.zeros(((xtiles * rows) - (overlap * (xtiles - 1)), ytiles * cols))
@@ -797,17 +594,11 @@
                 del self.image_overview[0]
 
         self.overview_set.clear()
-<<<<<<< HEAD
-        #date = datetime.datetime.now().strftime('%Y-%m-%d_%H-%M-%S')
-        #filename = Path(f'{self.cfg.local_storage_dir}\overview_img_{"_".join(map(str, self.cfg.imaging_wavelengths))}.tiff')
-=======
-        # TODO: How to now overwrite?
->>>>>>> 176af382
+        #TODO: How to now overwrite?
         cv2.imwrite(
             fr'{self.cfg.local_storage_dir}\overview_img_{"_".join(map(str, self.cfg.imaging_wavelengths))}.tiff',
                     reshaped)  # Save overview
         # Move back to start position
-<<<<<<< HEAD
         self.sample_pose.move_absolute(x=self.start_pos['x'])
         self.wait_to_stop('x', self.start_pos['x'])  # wait_to_stop uses SAMPLE POSE
         self.sample_pose.move_absolute(y=self.start_pos['y'])
@@ -817,20 +608,6 @@
         self.log.info(f'Stage moved to {self.sample_pose.get_position()}')
         self.overview_process = None
         self.start_pos = None   # Reset start position
-=======
-        #TODO: Why isn't this working?
-        print(self.start_pos['x'])
-        # self.sample_pose.move_absolute(x=self.start_pos['x'])
-        # self.wait_to_stop('x', self.start_pos['x'])  # wait_to_stop uses SAMPLE POSE
-        # self.sample_pose.move_absolute(y=self.start_pos['y'])
-        # self.wait_to_stop('y', self.start_pos['y'])
-        # self.sample_pose.move_absolute(z=self.start_pos['z'])
-        # self.wait_to_stop('z', self.start_pos['z'])
-        # self.log.info(f'Stage moved to {self.sample_pose.get_position()}')
-
-        self.start_pos = None  # Reset start position
-        self.overview_process = None
->>>>>>> 176af382
 
         return reshaped, xtiles
 
@@ -838,24 +615,9 @@
 
         """Create overview image from a stack"""
 
-<<<<<<< HEAD
         self.stack = [i for i in self.stack if i is not None]           # Remove dropped tiles
-        # half_col = round(self.cfg.sensor_column_count / 2)
-        # # only use slitwidth pixels
-        # slit_width = [x[:, half_col - self.cfg.slit_width_pix:half_col + self.cfg.slit_width_pix] for x in
-        #               self.stack[0:-1]]
         downsampled = [x[0::10, 0::10] for x in self.stack]           # Down sample by 10, scikitimage downscale local mean, gpu downsample
         mipstack = [np.max(x, axis=1) for x in downsampled]             # Max projection
-=======
-        self.stack = [i for i in self.stack if i is not None]  # Remove dropped tiles
-        # half_col = round(self.cfg.sensor_column_count / 2)
-        # # only use slitwidth pixels
-        # slit_width = [x[:, half_col - self.cfg.slit_width_pix:half_col + self.cfg.slit_width_pix] for x in
-        # self.stack[0:-1]]
-        downsampled = [x[0::10, 0::10] for x in
-                       self.stack]  # Down sample by 10, scikitimage downscale local mean, gpu downsample
-        mipstack = [np.max(x, axis=1) for x in downsampled]  # Max projection
->>>>>>> 176af382
         mipstack = np.array(mipstack)
 
         # Reshape max
