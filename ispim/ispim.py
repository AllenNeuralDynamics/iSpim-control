"""Abstraction of the ispim Instrument."""

from datetime import timedelta, datetime
import calendar
import logging
import numpy as np
from pathlib import Path
from time import perf_counter, sleep, time
from mock import NonCallableMock as Mock
from threading import Thread, Event
from ispim.ispim_config import IspimConfig
from ispim.devices.frame_grabber import FrameGrabber
from ispim.devices.ni import WaveformHardware
from ispim.compute_waveforms import generate_waveforms
from tigerasi.tiger_controller import TigerController, STEPS_PER_UM
from tigerasi.device_codes import PiezoControlMode, TTLIn0Mode
from tigerasi.sim_tiger_controller import SimTigerController as SimTiger
from spim_core.spim_base import Spim
from spim_core.devices.tiger_components import SamplePose,FilterWheel
from spim_core.processes.data_transfer import DataTransfer
import os
from acquire import DeviceState
import tifffile
import shutil
from ispim.operations import normalized_dct_shannon_entropy
from vortran_laser import stradus
import subprocess
import threading

class Ispim(Spim):

    def __init__(self, config_filepath: str,
                 simulated: bool = False):

        self.log = logging.getLogger(f"{__name__}.{self.__class__.__name__}")
        # Log setup is handled in the parent class if we pass in a logger.
        super().__init__(config_filepath, simulated=simulated)

        self.cfg = IspimConfig(config_filepath)
        # Instantiate hardware devices
        self.frame_grabber = FrameGrabber() if not self.simulated else \
            Mock(FrameGrabber)
        self.ni = WaveformHardware(**self.cfg.daq_obj_kwds) if not self.simulated else \
            Mock(WaveformHardware)
        self.tigerbox = TigerController(**self.cfg.tiger_obj_kwds) if not \
            self.simulated else SimTiger(**self.cfg.tiger_obj_kwds,
                                         build_config={'Motor Axes': ['X', 'Y', 'Z', 'V', 'W', 'A', 'B', 'C', 'D']})
        self.sample_pose = SamplePose(self.tigerbox, **self.cfg.sample_pose_kwds)
        self.filter_wheel = FilterWheel(self.tigerbox,
                                        **self.cfg.filter_wheel_kwds)

        self.lasers = {}  # populated in _setup_lasers.
        self.channel_gene = {}  # dictionary containing labeled gene for each channel

        # Extra Internal State attributes for the current image capture
        # sequence. These really only need to persist for logging purposes.
        self.start_time = None
        self.total_tiles = None  # tiles to be captured.
        self.x_y_tiles = None    # tiles in x and y to be captured
        self.tiles_acquired = 0
        self.tile_time_s = 0
        self.est_run_time = None
        self.stage_x_pos = None
        self.stage_y_pos = None
        self.scout_mode = False
        # camera streams filled in with framegrabber.cameras
        self.stream_ids = [item for item in range(0, len(self.frame_grabber.cameras))] if not self.simulated else [0]

        # Setup hardware according to the config.
        self._setup_camera()
        self._setup_lasers()
        self._setup_motion_stage()
        # TODO, note NIDAQ is channel specific and gets instantiated within imaging loop

        # Internal state attributes.
        self.active_lasers = None  # Bookkeep which laser is configured.
        self.live_status = None  # Bookkeep if we are running in live mode.

        self.livestream_worker = None  # captures images during livestream
        self.livestream_enabled = Event()
        self.setting_up_livestream = False

        self.latest_frame = None
        self.latest_frame_layer = 0

        # start position of scan
        self.start_pos = None
        self.im = None

        self.stack = []
        self.overview_stack = None
        self.overview_process = None
        self.overview_set = Event()
        self.overview_imgs = []

        self.__sim_counter_count = 0

        self.stage_query_lock = threading.Lock()

    def _setup_camera(self):
        """Configure general settings and set camera settings to those specified in config"""


        if self.simulated:
            self.frame_grabber.runtime = Mock()

        self.frame_grabber.setup_cameras((self.cfg.sensor_column_count,
                                          self.cfg.sensor_row_count))

        # Initializing readout direction of camera(s)
        self.frame_grabber.set_scan_direction(0, self.cfg.scan_direction)

        # Initializing line interval of both cameras
        self.frame_grabber.set_line_interval((self.cfg.exposure_time * 1000000) /
                                             self.cfg.sensor_row_count)

        # Initializing exposure time of both cameras
        cpx_line_interval = self.frame_grabber.get_line_interval() if not self.simulated else [15, 15]
        self.frame_grabber.set_exposure_time(self.cfg.slit_width_pix *
                                             cpx_line_interval[0])
    def _setup_lasers(self):
        """Setup lasers that will be used for imaging. Warm them up, etc."""

        self.log.debug(f"Setting up lasers")

        for wl, specs in self.cfg.laser_specs.items():
            if 'port' in specs['kwds'].keys() and specs['kwds']['port'] == 'COMxx':
                self.log.warning(f'Skipping setup for laser {wl} due to no COM port specified')
                continue
            laser_class = __import__(specs['driver'])
            laser_path = specs['module_path'].split('.')
            for path in laser_path:
                laser_class = getattr(laser_class, path)

            kwds = dict(specs['kwds'])
            for key, arg in kwds.items():
                if type(arg) == str and '.' in arg:
                    arg_path = arg.split('.')
                    arg = __import__(specs['driver'])
                    for step in arg_path:
                        arg = getattr(arg, step)
                    kwds[key] = arg

            self.lasers[wl] = laser_class(**kwds) if not self.simulated else Mock()
            self.lasers[wl].disable_cdrh()  # disable five second cdrh delay
            self.log.debug(f"Successfully setup {wl} laser")

    def _setup_motion_stage(self):
        """Configure the sample stage for the ispim according to the config."""
        self.log.info("Setting backlash in Z to 0")
        self.sample_pose.set_axis_backlash(Z=0.0)
        self.log.info("Setting speeds to 1.0 mm/sec")
        self.tigerbox.set_speed(X=1.0, Y=1.0, Z=1.0)
        # Note: Tiger X is Tiling Z, Tiger Y is Tiling X, Tiger Z is Tiling Y.
        #   This axis remapping is handled upon SamplePose __init__.
        # loop over axes and verify in external mode
        # TODO, think about where to store this mapping in config
        # TODO, merge ispim commands in tigerasi
        # TODO, how to call this? via tigerbox?
        externally_controlled_axes = \
            {a.lower(): PiezoControlMode.EXTERNAL_CLOSED_LOOP for a in
             self.cfg.tiger_specs['axes'].values()}
        self.tigerbox.set_axis_control_mode(**externally_controlled_axes)

        # TODO, this needs to be buried somewhere else
        # TODO, how to store card # mappings, in config?
        self.tigerbox.set_ttl_pin_modes(in0_mode=TTLIn0Mode.MOVE_TO_NEXT_ABS_POSITION,
                                        card_address=31)

    def _setup_waveform_hardware(self, active_wavelength: list, live: bool = False, scout_mode: bool = False):

        if self.simulated:
            self.ni.counter_task = Mock()
            self.ni.counter_task.read = self.__sim_counter_read
        if not self.livestream_enabled.is_set():       # Only configures daq on the initiation of livestream
            self.log.info("Configuring NIDAQ")
            self.ni.configure(self.cfg.get_period_time(), self.cfg.daq_ao_names_to_channels, len(active_wavelength), live)
        self.log.info("Generating waveforms.")
        _, voltages_t = generate_waveforms(self.cfg, active_wavelength)
        self.log.info("Writing waveforms to hardware.")
        self.ni.assign_waveforms(voltages_t, scout_mode)

    def __sim_counter_read(self):
        count = self.__sim_counter_count
        self.__sim_counter_count += 1
        return count

    def check_ext_disk_space(self, xtiles, ytiles, ztiles):
        """Checks ext disk space before scan to see if disk has enough space scan"""
        # One tile (tiff) is ~10368 kb
        if self.cfg.imaging_specs['filetype'] == 'Tiff':
            est_stack_filesize = self.cfg.bytes_per_image * ztiles
            est_scan_filesize = est_stack_filesize*xtiles*ytiles
            if est_scan_filesize >= shutil.disk_usage(self.cfg.ext_storage_dir).free:
                self.log.error("Not enough space in external directory")
                raise
        elif self.cfg.imaging_specs['filetype'] != 'Tiff':
            self.log.warning("Checking disk space not implemented. "
                             "Proceed at your own risk")

    def check_local_disk_space(self, z_tiles):
        """Checks local disk space before scan to see if disk has enough space for two stacks"""

        #One tile (tiff) is ~10368 kb
        if self.cfg.imaging_specs['filetype'] == 'Tiff':
            est_filesize = self.cfg.bytes_per_image*z_tiles
            if est_filesize*2 >= shutil.disk_usage(self.cfg.local_storage_dir).free:
                self.log.error("Not enough space on disk. Is the recycle bin empty?")
                raise
        elif self.cfg.imaging_specs['filetype'] != 'Tiff':
            self.log.warning("Checking disk space not implemented. "
                             "Proceed at your own risk")

    def acquisition_time(self, xtiles, ytiles, ztiles):

        """Calculate acquisition time based on xtiles, ytiles, and ztiles.
        ztiles should be not interleaved """

        x_y_tiles = xtiles*ytiles
        stack_time_s = ((self.cfg.get_period_time() * len(self.cfg.imaging_wavelengths)) + self.cfg.jitter_time_s) * ztiles
        est_filesize = self.cfg.bytes_per_image * ztiles
        transfer_speed_s = self.cfg.estimates['network_speed_Bps']
        file_transfer_time_s = est_filesize/transfer_speed_s

        # if file_transfer_time_s > stack_time_s:
        #     total_time_s = file_transfer_time_s *x_y_tiles
        # else:
        #     total_time_s = (stack_time_s*x_y_tiles) + file_transfer_time_s
        #     # Add one file_transfer_time to account for last tile

        total_time_s = (file_transfer_time_s * x_y_tiles) + (stack_time_s*x_y_tiles)
        total_time_day = total_time_s / 86400
        self.log.info(f"Scan will take approximately {total_time_day}")
        completion_date = datetime.now() + timedelta(days=total_time_day)
        date_str = completion_date.strftime("%d %b, %Y at %H:%M %p")
        weekday = calendar.day_name[completion_date.weekday()]
        self.log.info(f"Time Esimate: {total_time_day:.2f} days. Imaging run "
                      f"should finish after {weekday}, {date_str}.")
        return total_time_day

    def wait_to_stop(self, axis: str, desired_position: int):
        """Wait for stage to stop moving. IN SAMPLE POSE"""
        start = time()
        while self.sample_pose.is_moving():
            pos = self.sample_pose.get_position()
            distance = abs(pos[axis.lower()] - desired_position)
            if distance < 2.0 or time()-start > 60:
                self.tigerbox.halt()
                break
            else:
                self.log.info(f"Stage is still moving! {axis} = {pos[axis.lower()]} -> {desired_position}")
                sleep(0.5)

    def log_stack_acquisition_params(self, curr_tile_index, stack_name,
                                     z_step_size_um):
        """helper function in main acquisition loop to log the current state
        before capturing a stack of images per channel."""
        for laser in self.active_lasers:
            laser = str(laser)
            tile_schema_params = \
                {
                    'tile_number': curr_tile_index,
                    'file_name': stack_name,
                    'channel_name': f'{laser}',
                    'x_voxel_size': self.cfg.tile_size_x_um / self.cfg.sensor_column_count,
                    'y_voxel_size': self.cfg.tile_size_y_um / self.cfg.sensor_row_count,
                    'z_voxel_size': z_step_size_um,
                    'voxel_size_units': 'micrometers',
                    'tile_x_position': self.stage_x_pos * 0.001,
                    'tile_y_position': self.stage_y_pos * 0.001,
                    'tile_z_position': self.stage_z_pos * 0.001,
                    'tile_position_units': 'millimeters',
                    'lightsheet_angle': 45,
                    'lightsheet_angle_units': 'degrees',
                    'laser_wavelength': laser,
                    'laser_wavelength_units': "nanometers",
                    'laser_gene_name': self.channel_gene[laser] if laser in self.channel_gene.keys() else None,
                    'laser_power': self.lasers[laser].get_setpoint(),
                    'laser_power_units': 'milliwatts' if self.cfg.laser_specs[laser]['intensity_mode'] == 'power' else 'percent',
                    'filter_wheel_index': '0' if self.cfg.acquisition_style == 'interleaved' else self.cfg.laser_specs[laser]["filter_index"],
                    'tags': ['schema']
                }
            self.log.info('tile data', extra=tile_schema_params)
            settings_schema_data = \
                {'tags': ['schema']}
            # Every variable in calculate waveforms
            for key in self.cfg.laser_specs[laser]['etl']:
                settings_schema_data[f'daq_etl {key}'] = self.cfg.laser_specs[laser]["etl"][key]
            for key in self.cfg.laser_specs[laser]['galvo']:
                settings_schema_data[f'daq galvo {key}'] = self.cfg.laser_specs[laser]["galvo"][key]
            self.log.info(f'laser channel {laser} acquisition settings',
                          extra=settings_schema_data)

    def run_from_config(self):

        if self.livestream_enabled.is_set():
            self.stop_livestream()
        self.collect_volumetric_image(self.cfg.volume_x_um,
                                      self.cfg.volume_y_um,
                                      self.cfg.volume_z_um,
                                      self.cfg.z_step_size_um,
                                      self.cfg.imaging_specs['laser_wavelengths'],
                                      self.cfg.scan_speed_mm_s,
                                      self.cfg.tile_overlap_x_percent,
                                      self.cfg.tile_overlap_y_percent,
                                      self.cfg.tile_prefix,
                                      self.cfg.imaging_specs['filetype'],
                                      self.local_storage_dir,
                                      self.img_storage_dir,
                                      self.deriv_storage_dir,
                                      self.cfg.acquisition_style)

    def collect_volumetric_image(self, volume_x_um: float, volume_y_um: float,
                                 volume_z_um: float,
                                 z_step_size_um: float,
                                 channels: list,
                                 scan_speed_mm_s,
                                 tile_overlap_x_percent: float,
                                 tile_overlap_y_percent: float,
                                 tile_prefix: str,
                                 filetype: str,
                                 local_storage_dir: Path = Path("."),
                                 img_storage_dir: Path = None,
                                 deriv_storage_dir: Path = None,
                                 acquisition_style: str = 'sequential'):
        """Collect a tiled volumetric image with specified size/overlap specs.
        """

        x_grid_step_um, y_grid_step_um = self.get_xy_grid_step(tile_overlap_x_percent,
                                                               tile_overlap_y_percent)

        # Calculate number of tiles in XYZ
        # Always round up so that we cover the desired imaging region.
        xtiles, ytiles, ztiles = self.get_tile_counts(tile_overlap_x_percent,
                                                      tile_overlap_y_percent,
                                                      z_step_size_um,
                                                      volume_x_um,
                                                      volume_y_um,
                                                      volume_z_um)

        self.total_tiles = xtiles * ytiles * ztiles
        self.x_y_tiles = xtiles * ytiles
        self.log.info(f"Total tiles: {self.total_tiles}.")
        actual_vol_x_um = self.cfg.tile_size_x_um + (xtiles - 1) * x_grid_step_um
        actual_vol_y_um = self.cfg.tile_size_y_um + (ytiles - 1) * y_grid_step_um
        actual_vol_z_um = z_step_size_um * ((ztiles - 1))
        self.log.info(f"Actual dimensions: {actual_vol_x_um:.1f}[um] x "
                      f"{actual_vol_y_um:.1f}[um] x {actual_vol_z_um:.1f}[um]")
        self.log.info(f"X grid step: {x_grid_step_um} [um]")
        self.log.info(f"Y grid step: {y_grid_step_um} [um]")
        self.log.info(f"Z grid step: {z_step_size_um} [um]")
        self.log.info(f'xtiles: {xtiles}, ytiles: {ytiles}, ztiles: {ztiles}')

        # Check to see if disk has enough space for two tiles
        frames = (ztiles * len(self.cfg.imaging_wavelengths)) if acquisition_style == 'interleaved' else ztiles
        self.check_local_disk_space(frames)

        #Check if external disk has enough space
        if not self.overview_set.is_set():
            self.check_ext_disk_space(xtiles, ytiles, frames)

        # Est time scan will finish
        self.start_time = datetime.now()
        self.est_run_time = self.acquisition_time(xtiles, ytiles, ztiles)

        # Move sample to preset starting position
        if self.start_pos is not None:
            # Start position is in SAMPLE POSE
            self.log.info(f'Moving to starting position at {self.start_pos["x"]}, '
                          f'{self.start_pos["y"]}, '
                          f'{self.start_pos["z"]}')
            self.sample_pose.move_absolute(x=self.start_pos['x'], wait=False)
            self.wait_to_stop('x', self.start_pos['x'])  # wait_to_stop uses SAMPLE POSE
            self.sample_pose.move_absolute(y=self.start_pos['y'], wait=False)
            self.wait_to_stop('y', self.start_pos['y'])
            self.sample_pose.move_absolute(z=self.start_pos['z'], wait=False)
            self.wait_to_stop('z', self.start_pos['z'])
            self.log.info(f'Stage moved to {self.sample_pose.get_position()}')
        else:
            self.set_scan_start(self.sample_pose.get_position())

        transfer_processes = None  # Reference to external tiff transfer process.
        # Stage positions in SAMPLE POSE
        self.stage_x_pos, self.stage_y_pos, self.stage_z_pos = (self.start_pos['x'],
                                                                self.start_pos['y'],
                                                                self.start_pos['z'])

        # Logging for JSON schema
        acquisition_params = {'session_start_time': datetime.now().strftime("%Y-%m-%dT%H:%M:%S"),
                              'local_storage_directory': str(local_storage_dir),
                              'external_storage_directory': img_storage_dir,
                              'specimen_id': self.cfg.imaging_specs["subject_id"],
                              'subject_id': self.cfg.imaging_specs['subject_id'],
                              'chamber_immersion': self.cfg.immersion_medium,
                              'instrument_id': 'iSpim 2',
                              'experimenter_full_name': [self.cfg.experimenters_name],  # Needs to be in list for AIND Schema
                              'chamber_immersion_refractive_index': self.cfg.immersion_medium_refractive_index,
                              'tags': ['schema']}
        self.log.info("acquisition parameters", extra=acquisition_params)

        try:
            for j in range(ytiles):
                # move back to x=0 which maps to z=0
                self.stage_x_pos = self.start_pos['x']  # Both in SAMPLE POSE

                self.log.info("Setting speed in Y to 1.0 mm/sec")
                self.tigerbox.set_speed(Z=1.0)  # Z maps to Y

                self.log.info(f"Moving to Y = {self.stage_y_pos}.")
                self.tigerbox.move_absolute(z=round(self.stage_y_pos), wait=False)
                self.wait_to_stop('y', self.stage_y_pos)  # wait_to_stop uses SAMPLE POSE

                for i in range(xtiles):
                    # Move to specified X position
                    self.log.debug("Setting speed in X to 1.0 mm/sec")
                    self.tigerbox.set_speed(Y=1.0)  # Y maps to X
                    self.log.debug(f"Moving to X = {round(self.stage_x_pos)}.")
                    self.tigerbox.move_absolute(y=round(self.stage_x_pos), wait=False)
                    self.wait_to_stop('x', self.stage_x_pos)  # wait_to_stop uses SAMPLE POSE

                    # If sequential, loop through k for each of active_wavelenghths and feed in list as [[wl]]
                    # e.g. [[488],[561]]. Waveform generator is expecting list so give list of one wl if sequential.
                    # If Interleaved, loop through once and send one list of all wavelengths

                    loops = 1 if acquisition_style == 'interleaved' else len(channels)
                    channel = [channels] if acquisition_style == 'interleaved' else [[wl] for wl in channels]

                    for k in range(0, loops):
                        tile_start = time()
                        # Move to specified Z position
                        self.log.debug("Setting speed in Z to 1.0 mm/sec")
                        self.tigerbox.set_speed(X=1.0)  # X maps to Z
                        self.log.debug("Applying extra move to take out backlash.")
                        z_backup_pos = -STEPS_PER_UM * self.cfg.stage_backlash_reset_dist_um
                        self.tigerbox.move_absolute(x=round(z_backup_pos))
                        self.log.info(f"Moving to Z = {self.stage_z_pos}.")
                        self.tigerbox.move_absolute(x=self.stage_z_pos, wait=False)
                        self.wait_to_stop('z', self.stage_z_pos)  # wait_to_stop uses SAMPLE POSE

                        self.log.info(f"Setting scan speed in Z to {scan_speed_mm_s} mm/sec.")
                        self.tigerbox.set_speed(X=scan_speed_mm_s)
                        self.log.info(f"Actual speed {self.tigerbox.get_speed('x')}mm/sec.")

                        self.log.info(f"Setting up lasers for active channels: {channel[k]}")
                        self.setup_imaging_for_laser(channel[k])

                        # Setup capture of next Z stack.

                        # if filetype is trash for overview, it'll be zarr but doesn't matter
                        filetype_suffix = 'tiff' if filetype == 'Tiff' else 'zarr'

                        channel_string = '_'.join(map(str, self.active_lasers)) if \
                            acquisition_style == 'interleaved' else channel[k][0]
                        filenames = [
                            f"{tile_prefix}_X_{i:0>4d}_Y_{j:0>4d}_Z_{0:0>4d}_ch_{channel_string}.{filetype_suffix}"
                            for
                            camera in self.stream_ids]

                        os.makedirs(local_storage_dir, exist_ok=True)  # Make local directory if not already created
                        filepath_srcs = [local_storage_dir / f for f in filenames]

                        self.log.info(f"Collecting tile stacks at "
                                      f"({self.stage_x_pos / STEPS_PER_UM}, "
                                      f"{self.stage_y_pos / STEPS_PER_UM}) [um] "
                                      f"for channels {channel[k]} and saving to: {filepath_srcs}")
                        self.log_stack_acquisition_params(self.tiles_acquired,
                                                          filenames,
                                                          z_step_size_um)
                        # Convert to [mm] units for tigerbox.
                        slow_scan_axis_position = self.stage_x_pos / STEPS_PER_UM / 1000.0
                        self._collect_stacked_tiff(slow_scan_axis_position,
                                                   ztiles,
                                                   z_step_size_um,
                                                   filepath_srcs,
                                                   filetype,
                                                   acquisition_style)

                        # Start transferring file to its destination.
                        # Note: Image transfer is faster than image capture, but
                        #   we still wait for prior process to finish.
                        # if transfer_processes is not None:
                        #     self.log.info(f"Waiting for {filetype} transfer process "
                        #                   "to complete.")
                        #     for p in transfer_processes:
                        #         p.join()
                        # if img_storage_dir is not None:
                        #     filepath_dests = [img_storage_dir / f for f in filenames]
                        #     self.log.info("Starting transfer process for "
                        #                   f"{filepath_dests}.")
                        #     transfer_processes = [DataTransfer(filepath_srcs[streams],
                        #                                        filepath_dests[streams]) for streams in self.stream_ids]
                        #     for p in transfer_processes:
                        #         p.start()
                        if self.overview_process is None and img_storage_dir != None:
                            filepath_dests = [img_storage_dir / f for f in filenames]
                            parameters = '" /q /y /i /j /s /e' if os.path.isdir(filepath_srcs[0]) else '*" /y /i /j'
                            print(f"xcopy {filepath_srcs[0]} {filepath_dests[0]}{parameters}")
                            cmd = subprocess.run(f'xcopy "{filepath_srcs[0]}" "{filepath_dests[0]}{parameters}')
                            # Delete the old file so we don't run out of local storage.
                            print(f"Deleting old file at {filepath_srcs[0]}.")

                            os.remove(filepath_srcs[0])
                            print(f"process finished.")
                        self.tiles_acquired += 1
                        self.tile_time_s = time() - tile_start
                    self.stage_x_pos += x_grid_step_um * STEPS_PER_UM
                self.stage_y_pos += y_grid_step_um * STEPS_PER_UM

        finally:
            if transfer_processes is not None:
                self.log.info("Joining file transfer processes.")
                for p in transfer_processes:
                    p.join()
            if not self.overview_set.is_set():
                dest = str(img_storage_dir) if img_storage_dir != None else str(local_storage_dir)
                for img in self.overview_imgs:
                    DataTransfer(Path(img), Path(dest[:dest.find('\micr')]+img[img.find('\overview_img_'):])).start()

            self.log.info(f"Closing NI tasks")
            self.ni.stop()
            self.log.info(f"Closing camera")
            self.frame_grabber.runtime.abort()
            for wl, specs in self.cfg.laser_specs.items():
                if str(wl) in self.lasers:
                    self.lasers[str(wl)].disable()

            # Reset values used in scan
            self.active_lasers = None
            self.total_tiles = None
            self.x_y_tiles = None
            self.tiles_acquired = 0
            self.tile_time_s = 0

            # Move back to start position
            self.sample_pose.move_absolute(x=self.start_pos['x'], wait=False)
            self.wait_to_stop('x', self.start_pos['x'])  # wait_to_stop uses SAMPLE POSE
            self.sample_pose.move_absolute(y=self.start_pos['y'], wait=False)
            self.wait_to_stop('y', self.start_pos['y'])
            self.sample_pose.move_absolute(z=self.start_pos['z'], wait=False)
            self.wait_to_stop('z', self.start_pos['z'])
            self.log.info(f'Stage moved to {self.sample_pose.get_position()}')

            self.start_pos = None
            acquisition_params = {'session_end_time': datetime.now().strftime("%Y-%m-%dT%H:%M:%S"),
                                  'tags': ['schema']}
            self.log.info("acquisition parameters", extra=acquisition_params)

    def _collect_stacked_tiff(self, slow_scan_axis_position: float,
                              tile_count, tile_spacing_um: float,
                              filepath_srcs: list[Path],
                              filetype: str,
                              acquisition_style: str = 'interleaved'):

        self.log.info(f"Configuring stage scan parameters")
        self.log.info(f"Starting scan at Z = {self.stage_z_pos / STEPS_PER_UM / 1000} mm")
        self.sample_pose.setup_finite_tile_scan('z', 'x',
                                                fast_axis_start_position=self.stage_z_pos / STEPS_PER_UM / 1e3,
                                                slow_axis_start_position=slow_scan_axis_position,
                                                slow_axis_stop_position=slow_scan_axis_position,
                                                tile_count=tile_count, tile_interval_um=tile_spacing_um,
                                                line_count=1) if not self.simulated else print('Setting up tile scan')
        # tile_spacing_um = 0.0055 um (property of stage) x ticks
        # Specify fast axis = Tiger x, slow axis = Tiger y,
        frames = (tile_count * len(self.cfg.imaging_wavelengths)) if acquisition_style == 'interleaved' else tile_count

        self.log.info(f"Configuring framegrabber")
        self._setup_camera()
        self.frame_grabber.setup_stack_capture(filepath_srcs,
                                               frames,
                                               filetype)

        if self.overview_process is not None:  # If doing an overview image, wait till previous tile is done
            if self.overview_process.is_alive():
                self.overview_process.join()
        self.stack = None  # Clear stack buffer
        self.stack = [None] * (tile_count)  # Create buffer the size of stacked image

        self.frame_grabber.start()
        self.ni.start()
        self.log.info(f"Starting scan.")
        self.tigerbox.start_scan() if not self.simulated else print('Started')

        prev_frame_count = 0
        curr_frame_count = 0
        self.latest_frame_layer = 0
        while self.ni.counter_task.read() < tile_count:
            if self.simulated:
                tifffile.imwrite(filepath_srcs[0],np.ones((self.cfg.sensor_column_count,
                                                           self.cfg.sensor_row_count)), append=True, bigtiff=True)
            
            for streams in self.stream_ids:
                frame_count = self.framedata(streams)
            curr_frame_count += frame_count
            if curr_frame_count != prev_frame_count:
                prev_frame_count = curr_frame_count
                self.log.info(f'Total frames: {frames} '
                              f'-> Frames collected: {curr_frame_count}')
            else:
                print('No new frames')
            sleep(self.cfg.get_period_time() + self.cfg.jitter_time_s) if not self.simulated else sleep(.01)

        self.log.info('NI task completed')
        self.log.info('Stopping NI Card')
        self.ni.stop()
        self.__sim_counter_count = 0
        self.latest_frame_layer = 0     # Resetting frame number to 0 for progress bar in UI

        if self.overview_set.is_set():
            self.overview_process = Thread(target=self.create_overview)
            self.overview_process.start()  # If doing an overview image, start down sampling and mips

        self.log.info('Waiting for camera to finish')
        start = time()
        if not self.simulated:
            while self.frame_grabber.runtime.get_state() == DeviceState.Running:  # Check if camera is finished
                sleep(.05)
                if time() - start > 10:
                    self.log.info('Task timed out')
                    break
        self.log.info('Stopping camera')
        self.frame_grabber.runtime.abort()
        self.log.info('Stack complete')

    def _acquisition_livestream_worker(self):

        """Worker yielding the latest frame and frame id during acquisition"""

        while True:
            if self.latest_frame is not None and self.active_lasers is not None:
                if self.cfg.acquisition_style == 'interleaved' and not self.overview_set.is_set():
                    wl = self.active_lasers[self.latest_frame_layer % (len(self.active_lasers)) - 1]
                else:
                    wl = self.active_lasers[0]
                yield self.latest_frame, wl
            else:
<<<<<<< HEAD
                yield
=======
                yield # yield so thread can quit
>>>>>>> 644adaf3
            sleep(.1)

    def framedata(self, stream):
        if self.simulated:
            self.latest_frame = np.ones((self.cfg.sensor_column_count,self.cfg.sensor_row_count))
            self.latest_frame_layer =+ 1
            return 1

        if a := self.frame_grabber.runtime.get_available_data(stream):
            packet = a.get_frame_count()
            f = next(a.frames())
            self.latest_frame = f.data().squeeze().copy()
            self.latest_frame_layer = f.metadata().frame_id

            if self.overview_set.is_set():
                for f in a.frames():
                    self.stack[f.metadata().frame_id] = f.data().squeeze().copy()

            f = None  # <-- fails to get the last frames if this is held?
            a = None  # <-- fails to get the last frames if this is held?
            logging.debug(
                f"Frames in packet: {packet}"
            )
            return packet
        return 0

    def overview_scan(self):

        """Quick overview scan function """

        xtiles, ytiles, self.ztiles = self.get_tile_counts(self.cfg.tile_overlap_x_percent,
                                                           self.cfg.tile_overlap_y_percent,
                                                           .8 * 10,
                                                           self.cfg.volume_x_um,
                                                           300,
                                                           self.cfg.volume_z_um)

        self.overview_stack = None  # Clear previous image overview if any
        self.overview_stack = []  # Create empty array size of tiles
        self.overview_set.set()
        # Y volume is always 1 tile
        self.collect_volumetric_image(self.cfg.volume_x_um, 300,
                                      self.cfg.volume_z_um, .8 * 10,
                                      self.cfg.imaging_wavelengths,
                                      (.8 * 10 / 1000 / ((self.cfg.get_period_time()) + self.cfg.jitter_time_s)),
                                      self.cfg.tile_overlap_x_percent, self.cfg.tile_overlap_y_percent,
                                      self.cfg.tile_prefix, 'Trash', self.cfg.local_storage_dir,
                                      acquisition_style='sequential')

        if self.overview_process != None:
            self.overview_process.join()

        split_image_overview = {}
        reshaped_array = [None]*len(self.cfg.imaging_wavelengths)
        for wl in self.cfg.imaging_wavelengths:
            index = self.cfg.imaging_wavelengths.index(wl)
            # Split list of all overview images into seperate channels
            split_image_overview= self.overview_stack[index::len(self.cfg.imaging_wavelengths)] if \
                len(self.cfg.imaging_wavelengths) != 1 else self.overview_stack

            # Create empty array size of overview image
            rows = np.shape(split_image_overview[0])[0]
            cols = split_image_overview[0].shape[1]
            overlap = round((self.cfg.tile_overlap_x_percent / 100) * rows)
            overlap_rows = rows - overlap
            reshaped = np.zeros(((xtiles * rows) - (overlap * (xtiles - 1)), ytiles * cols))

            for x in range(0, xtiles):
                for y in range(0, ytiles):
                    cols = split_image_overview[0].shape[1]  # Account for lost frames
                    if x == xtiles - 1:
                        reshaped[x * overlap_rows:(x * overlap_rows) + rows, y * cols:(y + 1) * cols] = \
                        split_image_overview[
                            0]
                    else:
                        reshaped[x * overlap_rows:(x + 1) * overlap_rows, y * cols:(y + 1) * cols] = \
                        split_image_overview[0][
                        0:overlap_rows]
                    del split_image_overview[0]

            reshaped_array[index] = reshaped

        self.overview_imgs.append(fr'{self.cfg.local_storage_dir}\overview_img_{"_".join(map(str, self.cfg.imaging_wavelengths))}'
                         fr'_{datetime.now().strftime("%Y-%m-%d_%H-%M-%S")}.tiff')
        pos = self.sample_pose.get_position()
        tifffile.imwrite(self.overview_imgs[-1],
                         reshaped_array,
                         metadata={'position': {'z': pos['z'], 'x': pos['x'], 'y': pos['y']},
                                    'volume':{'z': self.cfg.volume_z_um, 'x': self.cfg.volume_x_um, 'y': 300},
                                    'tile':{'x': xtiles, 'y': ytiles, 'z': self.ztiles}})

        self.overview_set.clear()
        self.overview_process = None
        self.start_pos = None  # Reset start position


        return reshaped_array, xtiles

    def create_overview(self):

        """Create overview image from a stack"""

        self.stack = [i for i in self.stack if i is not None]           # Remove dropped tiles
        downsampled = [x[0::10, 0::10] for x in self.stack]           # Down sample by 10, scikitimage downscale local mean, gpu downsample
        mipstack = [np.max(x, axis=1) for x in downsampled]             # Max projection
        mipstack = np.array(mipstack)

        # Reshape max
        rows = mipstack[0].shape[0]
        cols = mipstack.shape[0]
        reshaped = np.ones((self.ztiles, rows))
        reshaped[0:cols, :] = mipstack
        self.overview_stack.append(np.rot90(np.array(reshaped)))

    def start_livestream(self, wavelength: list, scout_mode: bool):
        """Repeatedly play the daq waveforms and buffer incoming images."""

        self.setting_up_livestream = True
        # Bail early if it's started.
        if self.livestream_enabled.is_set():
            self.log.warning("Not starting. Livestream is already running.")
            return
        self.log.debug("Starting livestream.")
        self.log.warning(f"Turning on the {wavelength}[nm] lasers.")
        self.scout_mode = scout_mode
        self.setup_imaging_for_laser(wavelength, True)
        self.frame_grabber.setup_stack_capture([self.cfg.local_storage_dir], 1000000, 'Trash')
        self.livestream_enabled.set()
        # Launch thread for picking up camera images.
        self.setting_up_livestream = False

    def stop_livestream(self, wait: bool = False):

        self.setting_up_livestream = True
        # Bail early if it's already stopped.
        if not self.livestream_enabled.is_set():
            self.log.warning("Not starting. Livestream is already stopped.")
            return
        wait_cond = "" if wait else "not "
        self.log.debug(f"Disabling livestream and {wait_cond}waiting.")
        self.frame_grabber.runtime.abort()  # Abort for livestream because total frames are never being met

        self.ni.stop()
        self.ni.close()

        for laser in self.active_lasers: self.lasers[str(laser)].disable()
        self.active_lasers = None
        self.scout_mode = False
        self.livestream_enabled.clear()
        self.setting_up_livestream = False

    def _livestream_worker(self):
        """Pulls images from the camera and puts them into the ring buffer."""

        self.frame_grabber.start()
        self.ni.start()
        if self.scout_mode:
            sleep(self.cfg.get_period_time())
            self.ni.stop()
        self.active_lasers.sort()

        while self.livestream_enabled.is_set():
            if self.simulated:
                sleep(1 / 16)
                blank = np.zeros((self.cfg.sensor_row_count,
                                  self.cfg.sensor_column_count),
                                 dtype=self.cfg.image_dtype)
                noise = np.random.normal(0, .1, blank.shape)
                yield noise + blank, 1

            elif packet := self.frame_grabber.runtime.get_available_data(self.stream_ids[0]):
                f = next(packet.frames())
                metadata = f.metadata()

                # TODO: Why does this work?
                layer_num = metadata.frame_id % (len(self.active_lasers)) - 1 if len(self.active_lasers) > 1 else -1
                self.im = f.data().squeeze().copy()
                f = None
                packet = None
                yield self.im, self.active_lasers[layer_num + 1]
            else:
<<<<<<< HEAD
                yield   # yield for thread
=======
                yield
>>>>>>> 644adaf3
            sleep((1 / self.cfg.daq_obj_kwds['livestream_frequency_hz']))

    def setup_imaging_for_laser(self, wavelength: list, live: bool = False):
        """Configure system to image with the desired laser wavelength.
        """
        # Bail early if this laser is already setup in the previously set mode.
        if self.active_lasers == wavelength:
            self.log.info("Skipping daq setup. Laser already provisioned.")
            return
        live_status_msg = " in live mode" if self.livestream_enabled.is_set() else ""
        self.log.info(f"Configuring {wavelength}[nm] laser{live_status_msg}.")

        if self.active_lasers is not None:
            for laser in self.active_lasers: self.lasers[str(laser)].disable()

        if self.cfg.acquisition_style == 'sequential':
            fw_index = self.cfg.laser_specs[str(wavelength[0])]['filter_index']  #TODO: This is a hack for getting wavelength
            self.log.info(f"Setting filter wheel to index {fw_index}")
            with self.stage_query_lock:
                self.log.info(f"iapim")
                self.filter_wheel.set_index(fw_index)

        # Reprovision the DAQ.
        self._setup_waveform_hardware(wavelength, live)
        self.active_lasers = wavelength
        for laser in self.active_lasers: self.lasers[str(laser)].enable()

    def set_scan_start(self, start: dict):

        """Set start position of scan in sample pose.
        :param start: start position of scan in 1/10 um"""

        self.start_pos = start
        self.log.info(f'Scan start position set to {self.start_pos}')

    def calculate_normalized_dct_shannon_entropy(self, image):
        cPSFSupportDiameter = 3
        return normalized_dct_shannon_entropy.compute(image, cPSFSupportDiameter)

    def close(self):
        """Safely close all open hardware connections."""
        self.frame_grabber.close()
        self.ni.close()
        for wavelength, laser in self.lasers.items():
            self.log.info(f"Powering down {wavelength}[nm] laser.")
            laser.disable()
        super().close()<|MERGE_RESOLUTION|>--- conflicted
+++ resolved
@@ -1,5 +1,4 @@
 """Abstraction of the ispim Instrument."""
-
 from datetime import timedelta, datetime
 import calendar
 import logging
@@ -22,9 +21,8 @@
 from acquire import DeviceState
 import tifffile
 import shutil
+#from vortran_laser import stradus
 from ispim.operations import normalized_dct_shannon_entropy
-from vortran_laser import stradus
-import subprocess
 import threading
 
 class Ispim(Spim):
@@ -185,6 +183,7 @@
         self.__sim_counter_count += 1
         return count
 
+    # TODO: this should be a base class thing.s
     def check_ext_disk_space(self, xtiles, ytiles, ztiles):
         """Checks ext disk space before scan to see if disk has enough space scan"""
         # One tile (tiff) is ~10368 kb
@@ -222,13 +221,11 @@
         transfer_speed_s = self.cfg.estimates['network_speed_Bps']
         file_transfer_time_s = est_filesize/transfer_speed_s
 
-        # if file_transfer_time_s > stack_time_s:
-        #     total_time_s = file_transfer_time_s *x_y_tiles
-        # else:
-        #     total_time_s = (stack_time_s*x_y_tiles) + file_transfer_time_s
-        #     # Add one file_transfer_time to account for last tile
-
-        total_time_s = (file_transfer_time_s * x_y_tiles) + (stack_time_s*x_y_tiles)
+        if file_transfer_time_s > stack_time_s and not self.overview_set.is_set():
+            total_time_s = file_transfer_time_s*x_y_tiles
+        else:
+            total_time_s = (stack_time_s*x_y_tiles) + file_transfer_time_s
+            # Add one file_transfer_time to account for last tile 
         total_time_day = total_time_s / 86400
         self.log.info(f"Scan will take approximately {total_time_day}")
         completion_date = datetime.now() + timedelta(days=total_time_day)
@@ -408,7 +405,7 @@
 
                 self.log.info(f"Moving to Y = {self.stage_y_pos}.")
                 self.tigerbox.move_absolute(z=round(self.stage_y_pos), wait=False)
-                self.wait_to_stop('y', self.stage_y_pos)  # wait_to_stop uses SAMPLE POSE
+                self.wait_to_stop('y', self.stage_y_pos)  # Use in case stage gets stuck , wait_to_stop uses SAMPLE POSE
 
                 for i in range(xtiles):
                     # Move to specified X position
@@ -478,29 +475,20 @@
                         # Start transferring file to its destination.
                         # Note: Image transfer is faster than image capture, but
                         #   we still wait for prior process to finish.
-                        # if transfer_processes is not None:
-                        #     self.log.info(f"Waiting for {filetype} transfer process "
-                        #                   "to complete.")
-                        #     for p in transfer_processes:
-                        #         p.join()
-                        # if img_storage_dir is not None:
-                        #     filepath_dests = [img_storage_dir / f for f in filenames]
-                        #     self.log.info("Starting transfer process for "
-                        #                   f"{filepath_dests}.")
-                        #     transfer_processes = [DataTransfer(filepath_srcs[streams],
-                        #                                        filepath_dests[streams]) for streams in self.stream_ids]
-                        #     for p in transfer_processes:
-                        #         p.start()
-                        if self.overview_process is None and img_storage_dir != None:
+                        if transfer_processes is not None:
+                            self.log.info(f"Waiting for {filetype} transfer process "
+                                          "to complete.")
+                            for p in transfer_processes:
+                                p.join()
+                        if img_storage_dir is not None:
                             filepath_dests = [img_storage_dir / f for f in filenames]
-                            parameters = '" /q /y /i /j /s /e' if os.path.isdir(filepath_srcs[0]) else '*" /y /i /j'
-                            print(f"xcopy {filepath_srcs[0]} {filepath_dests[0]}{parameters}")
-                            cmd = subprocess.run(f'xcopy "{filepath_srcs[0]}" "{filepath_dests[0]}{parameters}')
-                            # Delete the old file so we don't run out of local storage.
-                            print(f"Deleting old file at {filepath_srcs[0]}.")
-
-                            os.remove(filepath_srcs[0])
-                            print(f"process finished.")
+                            self.log.info("Starting transfer process for "
+                                          f"{filepath_dests}.")
+                            transfer_processes = [DataTransfer(filepath_srcs[streams],
+                                                               filepath_dests[streams]) for streams in self.stream_ids]
+                            for p in transfer_processes:
+                                p.start()
+
                         self.tiles_acquired += 1
                         self.tile_time_s = time() - tile_start
                     self.stage_x_pos += x_grid_step_um * STEPS_PER_UM
@@ -633,11 +621,7 @@
                     wl = self.active_lasers[0]
                 yield self.latest_frame, wl
             else:
-<<<<<<< HEAD
-                yield
-=======
                 yield # yield so thread can quit
->>>>>>> 644adaf3
             sleep(.1)
 
     def framedata(self, stream):
@@ -819,11 +803,7 @@
                 packet = None
                 yield self.im, self.active_lasers[layer_num + 1]
             else:
-<<<<<<< HEAD
                 yield   # yield for thread
-=======
-                yield
->>>>>>> 644adaf3
             sleep((1 / self.cfg.daq_obj_kwds['livestream_frequency_hz']))
 
     def setup_imaging_for_laser(self, wavelength: list, live: bool = False):
@@ -843,7 +823,6 @@
             fw_index = self.cfg.laser_specs[str(wavelength[0])]['filter_index']  #TODO: This is a hack for getting wavelength
             self.log.info(f"Setting filter wheel to index {fw_index}")
             with self.stage_query_lock:
-                self.log.info(f"iapim")
                 self.filter_wheel.set_index(fw_index)
 
         # Reprovision the DAQ.
