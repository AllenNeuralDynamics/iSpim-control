import logging
from mock import Mock
from pprint import pprint
<<<<<<< HEAD
import acquire
from acquire import DeviceKind, Trigger, SampleType, Trigger, SignalIOKind, TriggerEdge, Direction
=======

import acquire
from acquire import DeviceKind, Trigger, SampleType, Trigger, SignalIOKind, TriggerEdge, Direction, Runtime
# import calliphlox
# from calliphlox import DeviceKind, Trigger, SampleType, TriggerEvent, SignalIOKind, TriggerEdge, Direction
>>>>>>> 176af382
from pathlib import Path


class FrameGrabber:

    def __init__(self):

<<<<<<< HEAD
        self.runtime = acquire.Runtime()
=======
        self.runtime = Runtime()
>>>>>>> 176af382
        dm = self.runtime.device_manager()
        self.p = self.runtime.get_configuration()

        self.cameras = [
            d.name
            for d in dm.devices()
            if (d.kind == DeviceKind.Camera) and ("C15440" in d.name)

        ]

        self.log = logging.getLogger(f"{__name__}.{self.__class__.__name__}")

    def setup_cameras(self, tile_shape: tuple):
        """General setup for both cameras for both livestream and stack capture

        param tile_shape: size 2 tuple of (columns, rows) for single tile"""
        dm = self.runtime.device_manager()
        for stream_id, camera in zip(range(0, len(self.cameras)), self.cameras):
            self.p.video[stream_id].camera.identifier = dm.select(DeviceKind.Camera, camera)
            self.p.video[stream_id].storage.identifier = dm.select(DeviceKind.Storage, "Trash")
            self.p.video[stream_id].camera.settings.binning = 1
            self.p.video[stream_id].camera.settings.shape = (tile_shape[0], tile_shape[1])
            self.runtime.set_configuration(self.p)
            self.p.video[stream_id].camera.settings.offset = (int((2304 - tile_shape[0])/2), int((2304 - tile_shape[1])/2)) #TODO: Not hard code 2304
            self.p.video[stream_id].camera.settings.pixel_type = SampleType.U16
            self.p.video[stream_id].frame_average_count = 0  # disables
            self.runtime.set_configuration(self.p)


    def setup_stack_capture(self, output_paths: list[Path], frame_count: int, filetype: str):
        """Setup capturing for a stack. Including tiff file storage location

        :param output_paths: size 2 list of paths where each camera tiff will be saved
        :param frame_count: how many tiles to grab from camera

        """

        dm = self.runtime.device_manager()
        for stream_id in range(0, len(self.cameras)):
            self.log.info(f"Configuring camera.")
            self.p.video[stream_id].storage.identifier = dm.select(DeviceKind.Storage, filetype) #zarr compression name = ZarrBlosc1ZstdByteShuffle
            self.p.video[stream_id].storage.settings.filename = str(output_paths[stream_id].absolute())
            self.p.video[stream_id].max_frame_count = frame_count
<<<<<<< HEAD
            self.p.video[0].camera.settings.input_triggers.frame_start = acquire.Trigger(enable=True, line=2, edge="Rising")
            # acq_trigger = Trigger(enable='True',
            #                          line=2,
            #                          event='FrameStart',
            #                          kind='Input',
            #                          edge='Rising')
=======
            self.p.video[stream_id].camera.settings.input_triggers.frame_start = acquire.Trigger(enable=True, line=0, edge="Rising")
            # acq_trigger = Trigger(enable='True',
            #                       line=2,
            #                       event='FrameStart',
            #                       kind='Input',
            #                       edge='Rising')
>>>>>>> 176af382
            # # External Trigger is index 1 in triggers list. Setup dummy trigger to skip index 0
            # self.p.video[stream_id].camera.settings.triggers = [Trigger(), acq_trigger]
        self.runtime.set_configuration(self.p)

    def get_exposure_time(self):
        exposure_time = [
            self.p.video[stream_id].camera.settings.exposure_time_us
            for stream_id in range(0, len(self.cameras))
        ]
        return exposure_time

    def set_exposure_time(self, exp_time: float, live: bool = False):
        for video in self.p.video:
            video.camera.settings.exposure_time_us = exp_time
            self.log.debug(f'exposure set to: {video.camera.settings.exposure_time_us}')

        if live:
            self.stop()
            self.runtime.set_configuration(self.p)
            self.start()
        else:
            self.runtime.set_configuration(self.p)


    def get_line_interval(self):
        line_interval = [
            self.p.video[stream_id].camera.settings.line_interval_us
            for stream_id in range(0, len(self.cameras))
        ]
        return line_interval

    def set_line_interval(self, line_int: float, live: bool = False):
        for video in self.p.video:
            video.camera.settings.line_interval_us = line_int
            self.log.debug(f'line interval set to: {video.camera.settings.line_interval_us}')
        if live:
            self.stop()
            self.runtime.set_configuration(self.p)
            self.start()
        else:
            self.runtime.set_configuration(self.p)


    def get_scan_direction(self, stream_id):
        return self.p.video[stream_id].camera.settings.readout_direction

    def set_scan_direction(self, stream_id, direction:str, live: bool = False):
        direction = Direction.Forward if direction == 'FORWARD' else Direction.Backward
        self.p.video[stream_id].camera.settings.readout_direction = direction
        if live:
            self.stop()
            self.runtime.set_configuration(self.p)
            self.start()
        else:
            self.runtime.set_configuration(self.p)

    def start(self):
        """start the setup frame acquisition."""
        self.log.debug("Starting cameras.")
        self.runtime.start()

    def stop(self):
        """Stop frame acquisition and file writing."""
        self.log.debug("Stopping cameras.")

        self.runtime.stop()
        self.runtime.abort()

    def close(self):
        self.runtime = None<|MERGE_RESOLUTION|>--- conflicted
+++ resolved
@@ -1,16 +1,11 @@
 import logging
 from mock import Mock
 from pprint import pprint
-<<<<<<< HEAD
-import acquire
-from acquire import DeviceKind, Trigger, SampleType, Trigger, SignalIOKind, TriggerEdge, Direction
-=======
 
 import acquire
 from acquire import DeviceKind, Trigger, SampleType, Trigger, SignalIOKind, TriggerEdge, Direction, Runtime
 # import calliphlox
 # from calliphlox import DeviceKind, Trigger, SampleType, TriggerEvent, SignalIOKind, TriggerEdge, Direction
->>>>>>> 176af382
 from pathlib import Path
 
 
@@ -18,11 +13,7 @@
 
     def __init__(self):
 
-<<<<<<< HEAD
-        self.runtime = acquire.Runtime()
-=======
         self.runtime = Runtime()
->>>>>>> 176af382
         dm = self.runtime.device_manager()
         self.p = self.runtime.get_configuration()
 
@@ -66,21 +57,12 @@
             self.p.video[stream_id].storage.identifier = dm.select(DeviceKind.Storage, filetype) #zarr compression name = ZarrBlosc1ZstdByteShuffle
             self.p.video[stream_id].storage.settings.filename = str(output_paths[stream_id].absolute())
             self.p.video[stream_id].max_frame_count = frame_count
-<<<<<<< HEAD
-            self.p.video[0].camera.settings.input_triggers.frame_start = acquire.Trigger(enable=True, line=2, edge="Rising")
-            # acq_trigger = Trigger(enable='True',
-            #                          line=2,
-            #                          event='FrameStart',
-            #                          kind='Input',
-            #                          edge='Rising')
-=======
             self.p.video[stream_id].camera.settings.input_triggers.frame_start = acquire.Trigger(enable=True, line=0, edge="Rising")
             # acq_trigger = Trigger(enable='True',
             #                       line=2,
             #                       event='FrameStart',
             #                       kind='Input',
             #                       edge='Rising')
->>>>>>> 176af382
             # # External Trigger is index 1 in triggers list. Setup dummy trigger to skip index 0
             # self.p.video[stream_id].camera.settings.triggers = [Trigger(), acq_trigger]
         self.runtime.set_configuration(self.p)
