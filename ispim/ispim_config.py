"""Mesospim Config object to flatten item access in the TOML-based config."""

from spim_core.config_base import SpimConfig
from ispim.config_template import TomlTemplate
import copy


class IspimConfig(SpimConfig):
    """A Dispim Configuration."""

    def __init__(self, toml_filepath: str, create: bool = False):
        """Read config file. Warn if not found, but create sensible defaults."""
        super().__init__(toml_filepath, TomlTemplate, create=create)

        # Note: these are mutable, so reloading the toml doesn't affect them.
        self.imaging_specs = self.cfg['imaging_specs']
        self.experiment_specs = self.cfg['experiment_specs']
        self.stage_specs = self.cfg['stage_specs']
        self.tiger_specs = self.cfg['tiger_specs']
        self.laser_specs = self.cfg['channel_specs']
        self.design_specs = self.cfg['design_specs']
        self.camera_specs = self.cfg['camera_specs']
        self.waveform_specs = self.cfg['waveform_specs']
        self.tiger_obj_kwds = self.cfg['tiger_controller_driver_kwds']
        self.daq_obj_kwds = self.cfg['daq_driver_kwds']
        self.filter_wheel_kwds = self.cfg['filter_wheel_kwds']

    # Getters. These must be functions since values depend on the laser
    # wavelength. Otherwise, we would need to make @properties *per laser*.

    def get_period_time(self):
        """Return the total waveform period time for a frame."""

        pre_buffer = self.pre_buffer_time_s if self.pre_buffer_time_s > self.laser_pre_buffer_time_s else self.laser_pre_buffer_time_s
        post_buffer = self.post_buffer_time_s if self.post_buffer_time_s > self.laser_post_buffer_time_s else self.laser_post_buffer_time_s
        return pre_buffer+ self.exposure_time + post_buffer + self.rest_time

    def get_pre_buffer_samples(self):
        """Return the buffer samples before actuating the galvos."""
        return round(self.daq_update_freq * self.pre_buffer_time_s)

    def get_post_buffer_samples(self):
        """Return the buffer samples after actuating the galvos."""
        return round(self.daq_update_freq * self.post_buffer_time_s)

    def get_rest_samples(self):
        """Return the rest samples between interleaved channels."""
        return round(self.daq_update_freq * self.rest_time)

    def get_exposure_samples(self):
        """Return the exposure samples between the left and right views."""
        return round(self.daq_update_freq * self.exposure_time)

    def get_period_samples(self):
        """Return the exposure samples between the left and right views."""
        return round(self.daq_update_freq * self.get_period_time())

    def get_laser_post_buffer_samples(self):
        """Return the buffer samples of laser delay."""
        return round(self.daq_update_freq * self.laser_post_buffer_time_s)

    def get_laser_pre_buffer_samples(self):
        """Return the buffer samples of laser delay."""
        return round(self.daq_update_freq * self.laser_pre_buffer_time_s)

    @property
    def acquisition_style(self):
        """Returns whether acquisition will play interleaved waveforms at each tile
        or take sequential rounds of tiling"""
<<<<<<< HEAD
        #TODO: Error if not interleaved or sequential?
=======
        # TODO: Error if not interleaved or sequential?
>>>>>>> 176af382
        return self.imaging_specs['acquisition_style']

    # TODO: consider putting this in the base class since literally every
    #   machine has a sample.
    @property
    def sample_pose_kwds(self):
        return self.cfg['sample_pose_kwds']

    @property
    def experimenters_name(self):
        return self.experiment_specs['experimenters_name']

    @experimenters_name.setter
    def experimenters_name(self, name: str):
        self.experiment_specs['experimenters_name'] = name

    @property
    def immersion_medium(self):
        return self.experiment_specs['immersion_medium']

    @immersion_medium.setter
    def immersion_medium(self, medium : str):
        self.experiment_specs['immersion_medium'] = medium

    @property
    def immersion_medium_refractive_index(self):
        return self.experiment_specs['immersion_medium_refractive_index']

    @immersion_medium_refractive_index.setter
    def immersion_medium_ri(self, ri: float):
        self.experiment_specs['immersion_medium_refractive_index'] = ri

    @property
    def scan_direction(self):
        """Lightsheet scan direction: forward or backward."""
        return self.camera_specs['scan_direction']

    @scan_direction.setter
    def scan_direction(self, direction: str):
        """Sets line rate of camera in us"""
        self.camera_specs['scan_direction'] = direction

    @property
    def line_time(self):
        """Defines line rate of camera in us"""
        return self.waveform_specs['line_time_us']

    @line_time.setter
    def line_time(self, us: float):
        """Sets line rate of camera in us"""
        self.waveform_specs['line_time_us'] = us

    @property
    def slit_width_pix(self):
        """Returns the slit width in pixels.
        :unit px"""
        return self.design_specs['slit_width_pixels']

    @slit_width_pix.setter
    def slit_width_pix(self, width: int):
        """Sets the slit width in pixels."""
        self.design_specs['slit_width_pixels'] = width

    @property
    def sensor_row_count(self):
        return self.tile_specs['row_count_pixels']

    @property
    def sensor_column_count(self):
        """Pixels in column?"""
        return self.tile_specs['column_count_pixels']

    @property
    def daq_update_freq(self):
        """Frequency DAQ updates
        :unit hz"""
        return self.daq_obj_kwds['update_frequency_hz']

    @daq_update_freq.setter
    def daq_update_freq(self, hz: int):
        self.daq_obj_kwds['update_frequency_hz'] = hz

    # TODO: consider putting this in the parent class.
    # TODO: handle case if we want this to default to something else.

    @property
    def imaging_wavelengths(self):
        """laser wavelengths used in imaging
        :unit nm"""
        return self.cfg['imaging_specs']['laser_wavelengths']

    @imaging_wavelengths.setter
    def imaging_wavelengths(self, wl: int):
        self.cfg['imaging_specs']['laser_wavelengths'] = wl

    @property
    def z_step_size_um(self):
        """z step size in um
        :unit um"""
        return self.cfg['imaging_specs']['z_step_size_um']

    @z_step_size_um.setter
    def z_step_size_um(self, um: float):
        self.cfg['imaging_specs']['z_step_size_um'] = um

    @property
    def scan_speed_mm_s(self):
        """Return the volumetric scan speed of the stage."""
        jitter_time_s = 0.03  # 10 ms jitter time for stage pulses
        step_size_mm = self.imaging_specs['z_step_size_um'] / 1000.0
        if self.acquisition_style == 'interleaved':
            scan_speed_mm_s = (
                        step_size_mm / ((self.get_period_time() * len(self.imaging_wavelengths)) + jitter_time_s))
        elif self.acquisition_style == 'sequential':
            scan_speed_mm_s = (step_size_mm / ((self.get_period_time()) + jitter_time_s))
        # TODO: Error if niether one?
        return scan_speed_mm_s

    # TODO: consider putting this in the parent class.
    @property
    def stage_backlash_reset_dist_um(self):
        """stage backlash reset distance um
        :unit um"""
        return self.stage_specs['backlash_reset_distance_um']

    @stage_backlash_reset_dist_um.setter
    def stage_backlash_reset_dist_um(self, micrometers: int):
        self.stage_specs['backlash_reset_distance_um'] = micrometers

    # Any derived parameter not explicitly in the config is an @property,
    # so we can reload the config without needing to recompute properties.
    # These do NOT get setters.
    # FIXME: make separate getters for XY.
    #   Handle Overlap correctly.

    @property
    def post_buffer_time_s(self):
        """Return the buffer time after actuating the galvos.
        :unit s"""
        return self.waveform_specs['post_buffer_time_s']

    @post_buffer_time_s.setter
    def post_buffer_time_s(self, post_buffer_time_s: float):
        self.waveform_specs['post_buffer_time_s'] = post_buffer_time_s

    @property
    def pre_buffer_time_s(self):
        """Return the buffer time before actuating the galvos.
        :unit s"""
        return self.waveform_specs['pre_buffer_time_s']

    @pre_buffer_time_s.setter
    def pre_buffer_time_s(self, pre_buffer_time_s: float):
        self.waveform_specs['pre_buffer_time_s'] = pre_buffer_time_s

    @property
    def laser_pre_buffer_time_s(self):
        """Return the buffer time before actuating the galvos.
        :unit s"""
        return self.waveform_specs['laser_pre_buffer_time_s']

    @laser_pre_buffer_time_s.setter
    def laser_pre_buffer_time_s(self, pre_buffer_time_s: float):
        self.waveform_specs['laser_pre_buffer_time_s'] = pre_buffer_time_s

    @property
    def laser_post_buffer_time_s(self):
        """Return the buffer time before actuating the galvos.
        :unit s"""
        return self.waveform_specs['laser_post_buffer_time_s']

    @laser_post_buffer_time_s.setter
    def laser_post_buffer_time_s(self, post_buffer_time_s: float):
        self.waveform_specs['laser_post_buffer_time_s'] = post_buffer_time_s

    @property
    def rest_time(self):
        """Return the rest time between interleaved channels.
        :unit s"""
        return self.waveform_specs['rest_time']

    @rest_time.setter
    def rest_time(self, rest_time: float):
        self.waveform_specs['rest_time'] = rest_time

    @property
    def exposure_time(self):
        """Return the total exposure time for a frame.
        :unit s"""
        return self.waveform_specs['exposure_time']

    @exposure_time.setter
    def exposure_time(self, exposure_time: float):
        self.waveform_specs['exposure_time'] = exposure_time

    @property
    def laser_wavelengths(self):
        """Returns set of all configured laser wavelengths.
        Note: this is NOT the subset of wavelengths used for imaging."""
        return set([int(nm) for nm in self.cfg['channel_specs'].keys() if nm.isdigit()])

    @property
    def daq_used_channels(self):
        """Return the total channels used on the daq."""
        # ao channels for lasers must be tallied up from channel_specs.
        ao_laser_count = 0
        # Since it's possible that lasers aren't strictly driven by an
        # ao channel, we must tally them up.
        for wavelength, specs in self.laser_specs.items():
            if 'ao_channel' in specs:
                ao_laser_count += 1
        return len(self.cfg['daq_ao_names_to_channels']) + ao_laser_count

    @property
    def daq_ao_names_to_channels(self):
        """Return a dict of {<analog output signal name> : <daq ao channel>}.

        Laser signals are stuffed in as str(wavelength_in_nm).
        """
        # Since this data is generated from mutable values, make a deepcopy
        # so we don't change TOML values if we later save the TOML.
        ao_names_to_channels = \
            copy.deepcopy(self.cfg['daq_ao_names_to_channels'])
        for wavelen, specs in self.laser_specs.items():
            ao_channel = specs.get('ao_channel', None)
            # Handle (rare!) case that a laser isn't driven by an ao channel.
            if ao_channel is not None:
                ao_names_to_channels[f"{wavelen}"] = ao_channel
            # This case is so rare that we should warn about it.
            else:
                self.log.warning(f"{wavelen} [nm] laser is not driven by an"
                                 f"analog output channel on the NI DAQ.")
        return ao_names_to_channels

    # Simple @properties that do not have setters because they shouldn't be
    # changed from anything else other than the toml file itself.
    @property
    def tiles_per_second(self):
        return float(self.cfg['estimates']['tiles_per_second'])
<|MERGE_RESOLUTION|>--- conflicted
+++ resolved
@@ -23,7 +23,9 @@
         self.waveform_specs = self.cfg['waveform_specs']
         self.tiger_obj_kwds = self.cfg['tiger_controller_driver_kwds']
         self.daq_obj_kwds = self.cfg['daq_driver_kwds']
-        self.filter_wheel_kwds = self.cfg['filter_wheel_kwds']
+        # TODO: dispim has 2 filterwheels. We must set the location of both
+        #   programmatically.
+        # self.filter_wheel_kwds = self.cfg['filter_wheel_kwds']
 
     # Getters. These must be functions since values depend on the laser
     # wavelength. Otherwise, we would need to make @properties *per laser*.
@@ -67,11 +69,7 @@
     def acquisition_style(self):
         """Returns whether acquisition will play interleaved waveforms at each tile
         or take sequential rounds of tiling"""
-<<<<<<< HEAD
-        #TODO: Error if not interleaved or sequential?
-=======
         # TODO: Error if not interleaved or sequential?
->>>>>>> 176af382
         return self.imaging_specs['acquisition_style']
 
     # TODO: consider putting this in the base class since literally every
