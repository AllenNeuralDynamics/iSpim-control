--- conflicted
+++ resolved
@@ -81,21 +81,12 @@
         self.experiment_specs['immersion_medium'] = medium
 
     @property
-<<<<<<< HEAD
-    def immersion_medium_ri(self):
-        return self.experiment_specs['immersion_medium_ri']
-
-    @immersion_medium_ri.setter
-    def immersion_medium_ri(self, ri: float):
-        self.experiment_specs['immersion_medium_ri'] = ri
-=======
     def immersion_medium_refractive_index(self):
         return self.experiment_specs['immersion_medium_refractive_index']
 
     @immersion_medium_refractive_index.setter
     def immersion_medium_ri(self, ri: float):
         self.experiment_specs['immersion_medium_refractive_index'] = ri
->>>>>>> 75a7d48c
 
     @property
     def scan_direction(self):
@@ -268,4 +259,4 @@
     # changed from anything else other than the toml file itself.
     @property
     def tiles_per_second(self):
-        return float(self.cfg['estimates']['tiles_per_second'])+        return float(self.cfg['estimates']['tiles_per_second'])
