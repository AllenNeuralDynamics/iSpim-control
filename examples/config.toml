[imaging_specs]
local_storage_directory = "C:\\test"
external_storage_directory = "Y:\\diSPIM"
subject_id = "test"
tile_prefix = "tile"
tile_overlap_x_percent = 15
tile_overlap_y_percent = 15
z_step_size_um = 0.176
volume_x_um = 600
volume_y_um = 400
volume_z_um = 100
<<<<<<< HEAD
laser_wavelengths = [ 488,]
possible_wavelengths = [ 405, 488, 561, 638,]
=======
laser_wavelengths = [ 638, 488, 561, 405,]
possible_wavelengths = [ 488, 638, 405, 561,]
>>>>>>> 719add98

[tile_specs]
x_field_of_view_um = 405.504
y_field_of_view_um = 405.504
row_count_pixels = 2304
column_count_pixels = 2304
data_type = "uint16"

[design_specs]
slit_width_pixels = 400

[stage_specs]
backlash_reset_distance_um = 4

[waveform_specs]
delay_time = 0.006
rest_time = 0.004
exposure_time = 0.025
line_time_us = 10.850694444444445

[daq_ao_names_to_channels]
galvo_y_right = 0
galvo_y_left = 1
galvo_x_right = 2
galvo_x_left = 3
etl_left = 4
etl_right = 5
camera_left = 7
camera_right = 6

[daq_driver_kwds]
dev_name = "Dev2"
input_trigger_name = "PFI0"
update_frequency_hz = 400000.0

[tiger_controller_driver_kwds]
com_port = "COM3"

[filter_wheel_left_kwds]
tiger_axis = 0

[filter_wheel_right_kwds]
tiger_axis = 1

[estimates]
tiles_per_second = 15

[tiger_specs.axes]
etl_left_axis = "V"
etl_right_axis = "W"
galvo_left_x_axis = "A"
galvo_left_y_axis = "B"
galvo_right_x_axis = "C"
galvo_right_y_axis = "D"

[camera_specs.camera_right]
row_interval = 5.867e-6
scan_direction = "FORWARD"
shutter_mode = "LIGHTSHEET"
delay = 0.001
camx = 2304
camy = 2304

[camera_specs.camera_left]
row_interval = 5.867e-6
scan_direction = "BACKWARD"
shutter_mode = "LIGHTSHEET"
delay = 0.0
camx = 2304
camy = 2304

[channel_specs.405]
driver = "Oxxius"
color = "purple"
prefix = "L6"
filter_index = 1
ao_channel = 12
disable_voltage = 0.0
enable_voltage = 5.0

[channel_specs.488]
driver = "Oxxius"
color = "blue"
prefix = "L5"
filter_index = 2
ao_channel = 11
disable_voltage = 0.0
enable_voltage = 5.0

[channel_specs.561]
driver = "Oxxius"
color = "green"
prefix = "L3"
filter_index = 3
ao_channel = 9
disable_voltage = 0.0
enable_voltage = 5.0

[channel_specs.638]
driver = "Oxxius"
color = "red"
prefix = "L1"
filter_index = 4
ao_channel = 8
disable_voltage = 0.0
enable_voltage = 5.0

[sample_pose_kwds.axis_map]
x = "y"
y = "z"
z = "x"

[channel_specs.405.etl]
left_offset = 1.7
left_amplitude = 0
right_offset = 1.7
right_amplitude = 0

[channel_specs.405.galvo]
x_left_offset = 2.445
x_left_amplitude = -0.02
x_right_offset = 2.6
x_right_amplitude = -0.015
y_left_offset = 2.35
y_left_amplitude = 1.3
y_right_offset = 2.6
y_right_amplitude = 1.4

[channel_specs.405.kwds]
port = "COMxx"

[channel_specs.488.etl]
left_offset = 1.45
left_amplitude = 0
right_offset = 1.55
right_amplitude = 0

[channel_specs.488.galvo]
x_left_offset = 2.445
x_left_amplitude = -0.013
x_right_offset = 2.59
x_right_amplitude = -0.018
y_left_offset = 2.35
y_left_amplitude = 1.3
y_right_offset = 2.5
y_right_amplitude = 1.4

[channel_specs.488.kwds]
port = "COMxx"

[channel_specs.561.etl]
left_offset = 1.5
left_amplitude = 0
right_offset = 1.7
right_amplitude = 0

[channel_specs.561.galvo]
x_left_offset = 2.445
x_left_amplitude = -0.013
x_right_offset = 2.595
x_right_amplitude = -0.015
y_left_offset = 2.35
y_left_amplitude = 1.3
y_right_offset = 2.5
y_right_amplitude = 1.4

[channel_specs.561.kwds]
port = "COMxx"

[channel_specs.638.etl]
left_offset = 1.5
left_amplitude = 0
right_offset = 1.9
right_amplitude = 0

[channel_specs.638.galvo]
x_left_offset = 2.445
x_left_amplitude = -0.013
x_right_offset = 2.594
x_right_amplitude = -0.015
y_left_offset = 2.35
y_left_amplitude = 1.3
y_right_offset = 2.5
y_right_amplitude = 1.4

[channel_specs.638.kwds]
port = "COMxx"<|MERGE_RESOLUTION|>--- conflicted
+++ resolved
@@ -1,6 +1,6 @@
 [imaging_specs]
 local_storage_directory = "C:\\test"
-external_storage_directory = "Y:\\diSPIM"
+external_storage_directory = "Y:\\\\diSPIM"
 subject_id = "test"
 tile_prefix = "tile"
 tile_overlap_x_percent = 15
@@ -9,13 +9,8 @@
 volume_x_um = 600
 volume_y_um = 400
 volume_z_um = 100
-<<<<<<< HEAD
-laser_wavelengths = [ 488,]
+laser_wavelengths = [ 405, 488, 561, 638,,]
 possible_wavelengths = [ 405, 488, 561, 638,]
-=======
-laser_wavelengths = [ 638, 488, 561, 405,]
-possible_wavelengths = [ 488, 638, 405, 561,]
->>>>>>> 719add98
 
 [tile_specs]
 x_field_of_view_um = 405.504
