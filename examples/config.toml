--- conflicted
+++ resolved
@@ -7,16 +7,9 @@
 z_step_size_um = 0.176
 volume_x_um = 800
 volume_y_um = 400
-<<<<<<< HEAD
-volume_z_um = 5
+volume_z_um = 100
 laser_wavelengths = [ 488,]
-possible_wavelengths = [ 405, 488, 561, 638,]
 external_storage_directory = "C:\\test"
-=======
-volume_z_um = 100
-laser_wavelengths = [ 638, 488, 561, 405,]
-possible_wavelengths = [ 488, 638, 405, 561,]
->>>>>>> 4b294a2c
 
 [tile_specs]
 x_field_of_view_um = 405.504
