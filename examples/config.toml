[imaging_specs]
local_storage_directory = "C:\\dispim_test"
subject_id = "dispim_test"
tile_prefix = "tile"
tile_overlap_x_percent = 15
tile_overlap_y_percent = 15
z_step_size_um = 0.209
<<<<<<< HEAD
volume_x_um = 8000.0
volume_y_um = 800.0
volume_z_um = 8000
laser_wavelengths = [ 405, 488,]
=======
volume_x_um = 2000.0
volume_y_um = 300.0
volume_z_um = 1000
laser_wavelengths = [ 405,]
>>>>>>> c66a86c3
camera_streams = [ 0,]
external_storage_directory = "Y:\\dispim_test"
filetype = "Tiff"

[experiment_specs]
experimenters_name = "Micah Woodard"
immersion_medium = "PBS"
immersion_medium_refractive_index = 1.33

[tile_specs]
x_field_of_view_um = 686.592
y_field_of_view_um = 686.592
row_count_pixels = 2304
column_count_pixels = 2304
data_type = "uint16"

[design_specs]
slit_width_pixels = 150

[stage_specs]
backlash_reset_distance_um = 4

[waveform_specs]
delay_time = 0
rest_time = 0.004
exposure_time = 0.025
line_time_us = 10.850694444444445
pre_buffer_time_s = 0.001
post_buffer_time_s = 0.001
laser_pre_buffer_time_s = 0.001
laser_post_buffer_time_s = 0.001

[daq_ao_names_to_channels]
galvo_y = 0
galvo_x = 2
etl = 4
camera = 6

[daq_driver_kwds]
dev_name = "Dev2"
input_trigger_name = "PFI0"
count_trigger_name = "PFI3"
ao_counter_trigger_name = "PFI2"
update_frequency_hz = 400000.0
livestream_frequency_hz = 30

[tiger_controller_driver_kwds]
com_port = "COM3"

[filter_wheel_kwds]
tiger_axis = 1

[estimates]
tiles_per_second = 15

[camera_specs]
scan_direction = "BACKWARD"
shutter_mode = "LIGHTSHEET"

[tiger_specs.axes]
<<<<<<< HEAD
etl_left_axis = "V"
etl_right_axis = "W"
=======
etl_left_axis = "W"
etl_right_axis = "V"
>>>>>>> c66a86c3
galvo_left_x_axis = "A"
galvo_left_y_axis = "B"
galvo_right_x_axis = "C"
galvo_right_y_axis = "D"

[channel_specs.405]
driver = "Oxxius"
color = "purple"
prefix = "L6"
filter_index = 1
ao_channel = 12
disable_voltage = 0.0
enable_voltage = 5.0

[channel_specs.488]
driver = "Oxxius"
color = "blue"
prefix = "L5"
filter_index = 2
ao_channel = 11
disable_voltage = 0.0
enable_voltage = 5.0

[channel_specs.561]
driver = "Oxxius"
color = "green"
prefix = "L3"
filter_index = 3
ao_channel = 9
disable_voltage = 0.0
enable_voltage = 5.0

[channel_specs.638]
driver = "Oxxius"
color = "red"
prefix = "L1"
filter_index = 4
ao_channel = 8
disable_voltage = 0.0
enable_voltage = 5.0

[sample_pose_kwds.axis_map]
x = "y"
y = "z"
z = "x"

[channel_specs.405.coeffecients]
1 = 3.218
0 = -57.515

[channel_specs.405.etl]
<<<<<<< HEAD
offset = 1.846
=======
offset = 1.801
>>>>>>> c66a86c3
amplitude = 0

[channel_specs.405.galvo]
x_offset = 2.657
x_amplitude = -0.01
<<<<<<< HEAD
y_offset = 2.478
y_amplitude = 0.187
=======
y_offset = 2.544
y_amplitude = 1.214
>>>>>>> c66a86c3

[channel_specs.405.kwds]
port = "COMxx"

[channel_specs.488.coeffecients]
1 = 2.3125
0 = -35.09

[channel_specs.488.etl]
<<<<<<< HEAD
offset = 2.424
amplitude = 0.0

[channel_specs.488.galvo]
x_offset = 2.34
x_amplitude = -0.01
y_offset = 2.457
y_amplitude = 1.244
=======
offset = 2.502
amplitude = 0.0

[channel_specs.488.galvo]
x_offset = 2.647
x_amplitude = -0.003
y_offset = 2.605
y_amplitude = 1.186
>>>>>>> c66a86c3

[channel_specs.488.kwds]
port = "COMxx"

[channel_specs.561.etl]
offset = 1.75
amplitude = 0

[channel_specs.561.galvo]
x_offset = 2.602
x_amplitude = -0.02
y_offset = 2.321
y_amplitude = 0.0

[channel_specs.561.kwds]
port = "COMxx"

[channel_specs.638.coeffecients]
1 = 2.237
0 = -29.349

[channel_specs.638.etl]
<<<<<<< HEAD
offset = 2.82
amplitude = 0

[channel_specs.638.galvo]
x_offset = 2.643
x_amplitude = -0.01
y_offset = 2.268
y_amplitude = 1.296
=======
offset = 1.835
amplitude = 0

[channel_specs.638.galvo]
x_offset = 2.642
x_amplitude = -0.01
y_offset = 2.591
y_amplitude = 1.198
>>>>>>> c66a86c3

[channel_specs.638.kwds]
port = "COMxx"<|MERGE_RESOLUTION|>--- conflicted
+++ resolved
@@ -1,21 +1,14 @@
 [imaging_specs]
 local_storage_directory = "C:\\dispim_test"
-subject_id = "dispim_test"
+subject_id = "test"
 tile_prefix = "tile"
 tile_overlap_x_percent = 15
 tile_overlap_y_percent = 15
 z_step_size_um = 0.209
-<<<<<<< HEAD
-volume_x_um = 8000.0
-volume_y_um = 800.0
-volume_z_um = 8000
-laser_wavelengths = [ 405, 488,]
-=======
-volume_x_um = 2000.0
+volume_x_um = 800.0
 volume_y_um = 300.0
-volume_z_um = 1000
-laser_wavelengths = [ 405,]
->>>>>>> c66a86c3
+volume_z_um = 10
+laser_wavelengths = [ 488, 561,]
 camera_streams = [ 0,]
 external_storage_directory = "Y:\\dispim_test"
 filetype = "Tiff"
@@ -27,9 +20,9 @@
 
 [tile_specs]
 x_field_of_view_um = 686.592
-y_field_of_view_um = 686.592
+y_field_of_view_um = 343.296
 row_count_pixels = 2304
-column_count_pixels = 2304
+column_count_pixels = 1152
 data_type = "uint16"
 
 [design_specs]
@@ -76,13 +69,8 @@
 shutter_mode = "LIGHTSHEET"
 
 [tiger_specs.axes]
-<<<<<<< HEAD
 etl_left_axis = "V"
 etl_right_axis = "W"
-=======
-etl_left_axis = "W"
-etl_right_axis = "V"
->>>>>>> c66a86c3
 galvo_left_x_axis = "A"
 galvo_left_y_axis = "B"
 galvo_right_x_axis = "C"
@@ -134,23 +122,14 @@
 0 = -57.515
 
 [channel_specs.405.etl]
-<<<<<<< HEAD
-offset = 1.846
-=======
-offset = 1.801
->>>>>>> c66a86c3
+offset = 1.75
 amplitude = 0
 
 [channel_specs.405.galvo]
-x_offset = 2.657
+x_offset = 2.584
 x_amplitude = -0.01
-<<<<<<< HEAD
-y_offset = 2.478
-y_amplitude = 0.187
-=======
 y_offset = 2.544
-y_amplitude = 1.214
->>>>>>> c66a86c3
+y_amplitude = 1.112
 
 [channel_specs.405.kwds]
 port = "COMxx"
@@ -160,25 +139,14 @@
 0 = -35.09
 
 [channel_specs.488.etl]
-<<<<<<< HEAD
-offset = 2.424
+offset = 2.5
 amplitude = 0.0
 
 [channel_specs.488.galvo]
-x_offset = 2.34
+x_offset = 2.572
 x_amplitude = -0.01
-y_offset = 2.457
-y_amplitude = 1.244
-=======
-offset = 2.502
-amplitude = 0.0
-
-[channel_specs.488.galvo]
-x_offset = 2.647
-x_amplitude = -0.003
-y_offset = 2.605
-y_amplitude = 1.186
->>>>>>> c66a86c3
+y_offset = 2.539
+y_amplitude = 1.15
 
 [channel_specs.488.kwds]
 port = "COMxx"
@@ -190,8 +158,8 @@
 [channel_specs.561.galvo]
 x_offset = 2.602
 x_amplitude = -0.02
-y_offset = 2.321
-y_amplitude = 0.0
+y_offset = 2.492
+y_amplitude = 1.172
 
 [channel_specs.561.kwds]
 port = "COMxx"
@@ -201,25 +169,14 @@
 0 = -29.349
 
 [channel_specs.638.etl]
-<<<<<<< HEAD
-offset = 2.82
+offset = 1.75
 amplitude = 0
 
 [channel_specs.638.galvo]
-x_offset = 2.643
+x_offset = 2.684
 x_amplitude = -0.01
-y_offset = 2.268
-y_amplitude = 1.296
-=======
-offset = 1.835
-amplitude = 0
-
-[channel_specs.638.galvo]
-x_offset = 2.642
-x_amplitude = -0.01
-y_offset = 2.591
-y_amplitude = 1.198
->>>>>>> c66a86c3
+y_offset = 2.83
+y_amplitude = 1.15
 
 [channel_specs.638.kwds]
 port = "COMxx"